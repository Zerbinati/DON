#include "Pawns.h"

#include <algorithm>

#include "BitBoard.h"
#include "BitCount.h"

namespace Pawns {

    using namespace std;
    using namespace BitBoard;

    namespace {

    #define V Value
    #define S(mg, eg) mk_score(mg, eg)

        // Doubled pawn penalty by file
        const Score DoubledPenalty[F_NO] =
        {
            S(+13,+43), S(+20,+48), S(+23,+48), S(+23,+48),
            S(+23,+48), S(+23,+48), S(+20,+48), S(+13,+43)
        };

        // Isolated pawn penalty by opposed flag and file
        const Score IsolatedPenalty[CLR_NO][F_NO] =
        {
            {
                S(+37,+45), S(+54,+52), S(+60,+52), S(+60,+52),
                S(+60,+52), S(+60,+52), S(+54,+52), S(+37,+45)
            },
            {
                S(+25,+30), S(+36,+35), S(+40,+35), S(+40,+35),
                S(+40,+35), S(+40,+35), S(+36,+35), S(+25,+30)
            }
        };

        // Backward pawn penalty by opposed flag and file
        const Score BackwardPenalty[CLR_NO][F_NO] =
        {
            {
                S(+30,+42), S(+43,+46), S(+49,+46), S(+49,+46),
                S(+49,+46), S(+49,+46), S(+43,+46), S(+30,+42)
            },
            {
                S(+20,+28), S(+29,+31), S(+33,+31), S(+33,+31),
                S(+33,+31), S(+33,+31), S(+29,+31), S(+20,+28)
            }
        };

        // Connected pawn bonus by [file] and [rank] (initialized by formula)
        /**/  Score ConnectedBonus[F_NO][R_NO];

        // Candidate passed pawn bonus by [rank]
        const Score CandidatePassedBonus[R_NO] =
        {
            S(+ 0,+ 0), S(+ 6,+13), S(+ 6,+13), S(+14,+29),
            S(+34,+68), S(+83,166), S(+ 0,+ 0), S(+ 0,+ 0),
        };

        // Bonus for file distance of the two outermost pawns
        const Score PawnsFileSpanBonus      = S(+ 0,+15);
        // Unsupported pawn penalty
        const Score UnsupportedPawnPenalty  = S(+20,+10);

        // Weakness of our pawn shelter in front of the king indexed by [rank]
        const Value ShelterWeakness[R_NO] =
        {
            V(+100), V(+  0), V(+ 27), V(+ 73), V(+ 92), V(+101), V(+101), V(+ 0)
        };

        // Danger of enemy pawns moving toward our king indexed by
        // [no friendly pawn | pawn unblocked | pawn blocked][rank of enemy pawn]
        const Value StormDanger[3][R_NO] =
        {
            { V(+ 0),  V(+64), V(+128), V(+56), V(+32),  V(+ 4),  V(+ 0),  V(+ 0) },
            { V(+ 0),  V(+ 0), V(+  0), V(+48), V(+16),  V(+ 2),  V(+ 0),  V(+ 0) },
            { V(+ 0),  V(+ 0), V(+168), V(+30), V(+12),  V(+ 0),  V(+ 0),  V(+ 0) }
        };

        // Max bonus for king safety. Corresponds to start position with all the pawns
        // in front of the king and no enemy pawn on the horizont.
        const Value MaxSafetyBonus = V(+263);

    #undef S
    #undef V

        template<Color C>
        inline Score evaluate (const Position &pos, Pawns::Entry *e)
        {
            const Color  C_  = (WHITE == C) ? BLACK  : WHITE;
            const Delta PUSH = (WHITE == C) ? DEL_N  : DEL_S;
            const Delta RCAP = (WHITE == C) ? DEL_NE : DEL_SW;
            const Delta LCAP = (WHITE == C) ? DEL_NW : DEL_SE;

            const Bitboard pawns[CLR_NO] =
            {
                pos.pieces<PAWN> (C ),
                pos.pieces<PAWN> (C_),
            };

            e->_passed_pawns  [C] = e->_candidate_pawns[C] = U64 (0);
            e->_king_sq       [C] = SQ_NO;
            e->_semiopen_files[C] = 0xFF;
            e->_pawn_attacks  [C] = shift_del<RCAP> (pawns[0]) | shift_del<LCAP> (pawns[0]);
            e->_pawn_count_sq [C][WHITE] = pop_count<MAX15> (pawns[0] & LIHT_bb);
            e->_pawn_count_sq [C][BLACK] = pop_count<MAX15> (pawns[0] & DARK_bb);
            
            Score pawn_score = SCORE_ZERO;

            const Square *pl = pos.list<PAWN> (C);
            Square s;
            // Loop through all pawns of the current color and score each pawn
            while ((s = *pl++) != SQ_NO)
            {
                ASSERT (pos[s] == (C | PAWN));

                File f = _file (s);
                Rank r = rel_rank (C, s);

                // This file cannot be semi-open
                e->_semiopen_files[C] &= ~(1 << f);

                // Previous rank
                Bitboard pr_bb = rank_bb (s - PUSH);

                // Our rank plus previous one, for connected pawn detection
                Bitboard rr_bb = rank_bb (s) | pr_bb;

                // Flag the pawn as passed, isolated, doubled,
                // unsupported or connected (but not the backward one).
                bool connected   =  (pawns[0] & AdjFile_bb[f] & rr_bb);
                bool unsupported = !(pawns[0] & AdjFile_bb[f] & pr_bb);
                bool isolated    = !(pawns[0] & AdjFile_bb[f]);
                Bitboard doubled =   pawns[0] & FrontSqs_bb[C][s];
                bool opposed     =   pawns[1] & FrontSqs_bb[C][s];
                bool passed      = !(pawns[1] & PasserPawnSpan[C][s]);

                bool backward;
                // Test for backward pawn.
                // If the pawn is passed, isolated, or connected it cannot be backward.
                // If there are friendly pawns behind on adjacent files or
                // If it can capture an enemy pawn it cannot be backward either.
                if (   (passed || isolated || connected)
                    || (pawns[0] & PawnAttackSpan[C_][s])
                    || (pawns[1] & PawnAttacks[C][s]))
                {
                    backward = false;
                }
                else
                {
                    Bitboard b;
                    // We now know that there are no friendly pawns beside or behind this pawn on adjacent files.
                    // We now check whether the pawn is backward by looking in the forward direction on the
                    // adjacent files, and picking the closest pawn there.
                    b = PawnAttackSpan[C][s] & (pawns[0] | pawns[1]);
                    b = PawnAttackSpan[C][s] & rank_bb (scan_backmost_sq (C, b));

                    // If we have an enemy pawn in the same or next rank, the pawn is
                    // backward because it cannot advance without being captured.
                    backward = (b | shift_del<PUSH> (b)) & pawns[1];
                }

                ASSERT (opposed || passed || (PawnAttackSpan[C][s] & pawns[1]));

                // A not passed pawn is a candidate to become passed, if it is free to
                // advance and if the number of friendly pawns beside or behind this
                // pawn on adjacent files is higher or equal than the number of
                // enemy pawns in the forward direction on the adjacent files.
                Bitboard adj_pawns;
                bool candidate_passed = !(opposed || passed || backward || isolated)
                    && ((adj_pawns = PawnAttackSpan[C_][s + PUSH] & pawns[0]) != U64 (0))
                    && (pop_count<MAX15> (adj_pawns) >= pop_count<MAX15> (PawnAttackSpan[C][s] & pawns[1]));

                // Passed pawns will be properly scored in evaluation because we need
                // full attack info to evaluate passed pawns. Only the frontmost passed
                // pawn on each file is considered a true passed pawn.
                if (passed && !doubled) e->_passed_pawns[C] += s;

                // Score this pawn
                if (isolated)   pawn_score -= IsolatedPenalty[opposed][f];

                if (unsupported && !isolated) pawn_score -= UnsupportedPawnPenalty;

                if (doubled)    pawn_score -= DoubledPenalty[f] / i32 (rank_dist (s, scan_lsq (doubled)));
            
                if (backward)   pawn_score -= BackwardPenalty[opposed][f];

                if (connected)  pawn_score += ConnectedBonus[f][r];

                if (candidate_passed)
                {
                    pawn_score += CandidatePassedBonus[r];

                    if (!doubled) e->_candidate_pawns[C] += s;
                }
            }

            // In endgame it's better to have pawns on both wings. So give a bonus according
            // to file distance between left and right outermost pawns.
            if (pos.count<PAWN> (C) > 1)
            {
                Bitboard b = e->_semiopen_files[C] ^ 0xFF;
                pawn_score += PawnsFileSpanBonus * (i32 (scan_msq (b)) - i32 (scan_lsq (b)));
            }

            return pawn_score;
        }

    } // namespace

    // Initializes some tables by formula instead of hard-coding their values
    void initialize ()
    {
        const i16 FileBonus[8] = { 1, 3, 3, 4, 4, 3, 3, 1 };

        for (i08 r = R_1; r < R_8; ++r)
        {
            for (i08 f = F_A; f <= F_H; ++f)
            {
                i16 bonus = 1 * r * (r-1) * (r-2) + FileBonus[f] * (r/2 + 1);
                ConnectedBonus[f][r] = mk_score (bonus, bonus);
            }
        }
    }

    // probe() takes a position object as input, computes a Entry object, and returns
    // a pointer to it. The result is also stored in a hash table, so we don't have
    // to recompute everything when the same pawn structure occurs again.
    Entry* probe (const Position &pos, Table &table)
    {
        Key pawn_key = pos.pawn_key ();
        Entry *e     = table[pawn_key];

        if (e->_pawn_key != pawn_key)
        {
            e->_pawn_key    = pawn_key;
            e->_pawn_score  = evaluate<WHITE> (pos, e)
                            - evaluate<BLACK> (pos, e);
        }

        return e;
    }

    template<Color C>
    // Entry::shelter_storm() calculates shelter and storm penalties for the file
    // the king is on, as well as the two adjacent files.
    Value Entry::shelter_storm (const Position &pos, Square king_sq)
    {
        const Color C_ = (WHITE == C) ? BLACK : WHITE;

        Value safety = MaxSafetyBonus;

        Bitboard front_pawns = pos.pieces<PAWN> () & (FrontRank_bb[C][_rank (king_sq)] | rank_bb (king_sq));
        Bitboard pawns[CLR_NO] =
        {
            front_pawns & pos.pieces (C ),
            front_pawns & pos.pieces (C_),
        };

        const i08 kf = _file (king_sq);
        const i08 w_del = 1 + (kf==F_C || kf==F_H) - (kf==F_A);
        const i08 e_del = 1 + (kf==F_F || kf==F_A) - (kf==F_H);
        for (i08 f = kf - w_del; f <= kf + e_del; ++f)
        {
            Bitboard mid_pawns;

            mid_pawns  = pawns[1] & File_bb[f];
            u08 b_rk = (mid_pawns != U64 (0))
                ? rel_rank (C, scan_frntmost_sq (C_, mid_pawns))
                : R_1;

            if (   (MIDEDGE_bb & (f | b_rk))
                && (kf == f)
                && (rel_rank (C, king_sq) == b_rk - 1)
               )
            {
                safety += Value (200);
            }
            else
            {
                mid_pawns = pawns[0] & File_bb[f];
                
                u08 w_rk = (mid_pawns != U64 (0))
                    ? rel_rank (C, scan_backmost_sq (C , mid_pawns))
                    : R_1;

                u08 danger = (w_rk == R_1 || w_rk > b_rk) ? 0 : ((w_rk + 1) != b_rk) ? 1 : 2;
                safety -= (ShelterWeakness[w_rk] + StormDanger[danger][b_rk]);
            }
        }

        return safety;
    }

    template<Color C>
    // Entry::king_safety() calculates and caches a bonus for king safety. It is
    // called only when king square changes, about 20% of total king_safety() calls.
    Score Entry::do_king_safety (const Position &pos, Square king_sq)
    {
        _king_sq      [C] = king_sq;
        _castle_rights[C] = pos.can_castle (C);
        _kp_min_dist  [C] = 0;

        Bitboard pawns = pos.pieces<PAWN> (C);
        if (pawns != U64 (0))
        {
            while ((DistanceRings[king_sq][_kp_min_dist[C]++] & pawns) == U64 (0)) {}
        }

        Value bonus = VALUE_ZERO;
        if (rel_rank (C, king_sq) <= R_4)
        {
            bonus = shelter_storm<C> (pos, king_sq);

            // If we can castle use the bonus after the castle if is bigger
            if (rel_rank (C, king_sq) == R_1 && pos.can_castle (C))
            {
                if (pos.can_castle (Castling<C, CS_K>::Right))
                {
                    bonus = max (bonus, shelter_storm<C> (pos, rel_sq (C, SQ_G1)));
                }
                if (pos.can_castle (Castling<C, CS_Q>::Right))
                {
                    bonus = max (bonus, shelter_storm<C> (pos, rel_sq (C, SQ_C1)));
                }
                if (bonus < MaxSafetyBonus)
                {
                    bonus = max (bonus, shelter_storm<C> (pos, king_sq));
                }
            }
<<<<<<< HEAD
=======
            else
            {
                bonus = shelter_storm<C> (pos, king_sq);
            }
>>>>>>> 57c75c5f
        }

        return mk_score (bonus, -16 * _kp_min_dist[C]);
    }

    // Explicit template instantiation
    // -------------------------------
    template Score Entry::do_king_safety<WHITE> (const Position &pos, Square king_sq);
    template Score Entry::do_king_safety<BLACK> (const Position &pos, Square king_sq);

} // namespace Pawns<|MERGE_RESOLUTION|>--- conflicted
+++ resolved
@@ -311,8 +311,6 @@
         Value bonus = VALUE_ZERO;
         if (rel_rank (C, king_sq) <= R_4)
         {
-            bonus = shelter_storm<C> (pos, king_sq);
-
             // If we can castle use the bonus after the castle if is bigger
             if (rel_rank (C, king_sq) == R_1 && pos.can_castle (C))
             {
@@ -329,13 +327,10 @@
                     bonus = max (bonus, shelter_storm<C> (pos, king_sq));
                 }
             }
-<<<<<<< HEAD
-=======
             else
             {
                 bonus = shelter_storm<C> (pos, king_sq);
             }
->>>>>>> 57c75c5f
         }
 
         return mk_score (bonus, -16 * _kp_min_dist[C]);
