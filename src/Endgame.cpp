#include "Endgame.h"

#include "Position.h"
#include "BitBases.h"
#include "MoveGenerator.h"

EndGame::Endgames *EndGames = nullptr; // Global Endgames

namespace EndGame {

    using namespace std;
    using namespace BitBoard;
    using namespace BitBases;
    using namespace MoveGen;

    namespace {

        // Table used to drive the king towards the edge of the board
        // in KX vs K and KQ vs KR endgames.
        const i32 PUSH_TO_EDGE  [SQ_NO] =
        {
            100, 90, 80, 70, 70, 80, 90, 100,
            90,  70, 60, 50, 50, 60, 70,  90,
            80,  60, 40, 30, 30, 40, 60,  80,
            70,  50, 30, 20, 20, 30, 50,  70,
            70,  50, 30, 20, 20, 30, 50,  70,
            80,  60, 40, 30, 30, 40, 60,  80,
            90,  70, 60, 50, 50, 60, 70,  90,
            100, 90, 80, 70, 70, 80, 90, 100
        };

        // Table used to drive the king towards a corner square of the right color
        // in KBN vs K and KBB vs KN endgames.
        const i32 PUSH_TO_CORNER[SQ_NO] =
        {
            200, 190, 180, 170, 160, 150, 140, 130,
            190, 180, 170, 160, 150, 140, 130, 140,
            180, 170, 155, 140, 140, 125, 140, 150,
            170, 160, 140, 120, 110, 140, 150, 160,
            160, 150, 140, 110, 120, 140, 160, 170,
            150, 140, 125, 140, 140, 155, 170, 180,
            140, 130, 140, 150, 160, 170, 180, 190,
            130, 140, 150, 160, 170, 180, 190, 200
        };

        // Tables used to drive a piece towards or away from another piece
        const i32 PUSH_CLOSE[8] = {  0,  0, 100,  80,  60,  40,  20,  10 };
        const i32 PUSH_AWAY [8] = {  0,  5,  20,  40,  60,  80,  90, 100 };

        // Pawn Rank based scaling factors used in KRPPKRP endgame
        const i32 KRPPKRPScaleFactors[R_NO] = { 0, 9, 10, 14, 21, 44, 0, 0 };

#ifndef NDEBUG
        bool verify_material (const Position &pos, Color c, Value npm, i32 num_pawns)
        {
            return pos.non_pawn_material (c) == npm && pos.count<PAWN> (c) == num_pawns;
        }
#endif

        // Map the square as if strong_side is white and
        // strong_side's only pawn is on the left half of the board.
        Square normalize (const Position &pos, Color strong_side, Square sq)
        {
            assert(pos.count<PAWN> (strong_side) == 1);

            if (_file (pos.square<PAWN> (strong_side)) >= F_E)
            {
                sq = !sq; // MIRROR- SQ_A1 -> SQ_H1
            }
            if (BLACK == strong_side)
            {
                sq = ~sq; // FLIP  - SQ_A1 -> SQ_A8
            }

            return sq;
        }

        template<Color Own>
        // Get the material key of a Position out of the given endgame key code
        // like "KBPKN". The trick here is to first forge an ad-hoc fen string
        // and then let a Position object to do the work for us.
        Key key (const string &code)
        {
            assert(0 < code.length () && code.length () <= 8);
            assert(code[0] == 'K');

            string sides[CLR_NO] =
            {
                code.substr (   code.find ('K', 1)), // Weak
                code.substr (0, code.find ('K', 1)), // Strong
            };

            transform (sides[Own].begin (), sides[Own].end (), sides[Own].begin (), ::tolower);
            
            string fen = sides[0] + char (8 - sides[0].length () + '0') + "/8/8/8/8/8/8/"
                       + sides[1] + char (8 - sides[1].length () + '0') + " w - - 0 1";

            return Position (fen).matl_key ();
        }

        template<class M>
        void delete_endgame (const typename M::value_type &p) { delete p.second; }

    }

    Endgames::Endgames ()
    {
        add<KPK>     ("KPK");
        add<KNNK>    ("KNNK");
        add<KBNK>    ("KBNK");
        add<KRKP>    ("KRKP");
        add<KRKB>    ("KRKB");
        add<KRKN>    ("KRKN");
        add<KQKP>    ("KQKP");
        add<KQKR>    ("KQKR");
        add<KBBKN>   ("KBBKN");

        add<KNPK>    ("KNPK");
        add<KNPKB>   ("KNPKB");
        add<KRPKR>   ("KRPKR");
        add<KRPKB>   ("KRPKB");
        add<KBPKB>   ("KBPKB");
        add<KBPKN>   ("KBPKN");
        add<KBPPKB>  ("KBPPKB");
        add<KRPPKRP> ("KRPPKRP");
    }

    template<EndgameT E, class T>
    void Endgames::add (const string &code)
    {
        map<T> ()[key<WHITE> (code)] = unique_ptr<EndgameBase<T>> (new Endgame<E> (WHITE));
        map<T> ()[key<BLACK> (code)] = unique_ptr<EndgameBase<T>> (new Endgame<E> (BLACK));
    }

    template<>
    // Mate with KX vs K. This function is used to evaluate positions with
    // King and plenty of material vs a lone king. It simply gives the
    // attacking side a bonus for driving the defending king towards the edge
    // of the board, and for keeping the distance between the two kings small.
    Value Endgame<KXK>::operator() (const Position &pos) const
    {
        assert(verify_material (pos,   _weak_side, VALUE_ZERO, 0));
        assert(pos.checkers () == U64(0)); // Eval is never called when in check

        // Stalemate detection with lone weak king
        if (pos.active () == _weak_side && MoveList<LEGAL> (pos).size () == 0)
        {
            return VALUE_DRAW;
        }

        auto sk_sq = pos.square<KING> (_strong_side);
        auto wk_sq = pos.square<KING> (  _weak_side);

        Value value = pos.count<PAWN> (_strong_side) * VALUE_EG_PAWN
                    + PUSH_TO_EDGE[wk_sq]
                    + PUSH_CLOSE[dist (sk_sq, wk_sq)];

        if (    pos.count<QUEN> (_strong_side) != 0
            ||  pos.count<ROOK> (_strong_side) != 0
            ||  pos.bishops_pair (_strong_side)
            || (pos.count<BSHP> (_strong_side) != 0 && pos.count<NIHT> (_strong_side) != 0)
            ||  pos.count<NIHT> (_strong_side) > 2
           )
        {
            value += pos.non_pawn_material (_strong_side) + VALUE_KNOWN_WIN;
        }

        return pos.active () == _strong_side ? +value : -value;
    }

    template<>
    // KP vs K. This endgame is evaluated with the help of a bitbase.
    Value Endgame<KPK>::operator() (const Position &pos) const
    {
        assert(verify_material (pos, _strong_side, VALUE_ZERO, 1));
        assert(verify_material (pos,   _weak_side, VALUE_ZERO, 0));

        // Assume _strong_side is white and the pawn is on files A-D
        auto sk_sq = normalize (pos, _strong_side, pos.square<KING> (_strong_side));
        auto wk_sq = normalize (pos, _strong_side, pos.square<KING> (  _weak_side));
        auto sp_sq = normalize (pos, _strong_side, pos.square<PAWN> (_strong_side));

        if (!probe (pos.active () == _strong_side ? WHITE : BLACK, sk_sq, sp_sq, wk_sq))
        {
            return VALUE_DRAW;
        }

        Value value = VALUE_KNOWN_WIN + VALUE_EG_PAWN + _rank (sp_sq);

        return pos.active () == _strong_side ? +value : -value;
    }

    template<>
    // Mate with KBN vs K. This is similar to KX vs K, but have to drive the
    // defending king towards a corner square of the right color.
    Value Endgame<KBNK>::operator() (const Position &pos) const
    {
        assert(verify_material (pos, _strong_side, VALUE_MG_NIHT + VALUE_MG_BSHP, 0));
        assert(verify_material (pos,   _weak_side, VALUE_ZERO, 0));

        auto sk_sq = pos.square<KING> (_strong_side);
        auto wk_sq = pos.square<KING> (  _weak_side);
        auto sb_sq = pos.square<BSHP> (_strong_side);

        // kbnk mate table tries to drive toward corners A1 or H8,
        // if have a bishop that cannot reach the above squares
        // flip the kings so to drive enemy toward corners A8 or H1.
        if (opposite_colors (sb_sq, SQ_A1))
        {
            sk_sq = ~sk_sq;
            wk_sq = ~wk_sq;
        }

        Value value = VALUE_KNOWN_WIN
                    + PUSH_CLOSE[dist (sk_sq, wk_sq)]
                    + PUSH_TO_CORNER[wk_sq];

        return pos.active () == _strong_side ? +value : -value;
    }

    template<>
    Value Endgame<KNNK> ::operator() (const Position &pos) const
    {
<<<<<<< HEAD
        assert (verify_material (pos, _strong_side, 2 * VALUE_MG_NIHT, 0));
        (void) pos;
        return VALUE_DRAW;
=======
        assert(verify_material (pos, _strong_side, 2 * VALUE_MG_NIHT, 0));

        auto sk_sq = pos.square<KING> (_strong_side);
        auto wk_sq = pos.square<KING> (  _weak_side);

        Value value = Value((PUSH_CLOSE[dist (sk_sq, wk_sq)] + PUSH_TO_EDGE[wk_sq]) / 8);

        return pos.active () == _strong_side ? +value : -value;
>>>>>>> e2608304
    }

    template<>
    // KR vs KP. This is a somewhat tricky endgame to evaluate precisely without a bitbase.
    // The function below returns drawish scores when the pawn is far advanced
    // with support of the king, while the attacking king is far away.
    Value Endgame<KRKP>::operator() (const Position &pos) const
    {
        assert(verify_material (pos, _strong_side, VALUE_MG_ROOK, 0));
        assert(verify_material (pos,   _weak_side, VALUE_ZERO   , 1));

        auto sk_sq = rel_sq (_strong_side, pos.square<KING> (_strong_side));
        auto wk_sq = rel_sq (_strong_side, pos.square<KING> (  _weak_side));
        auto sr_sq = rel_sq (_strong_side, pos.square<ROOK> (_strong_side));
        auto wp_sq = rel_sq (_strong_side, pos.square<PAWN> (  _weak_side));

        auto promote_sq = _file (wp_sq)|R_1;

        Value value;

        // If the stronger side's king is in front of the pawn, it's a win. or
        // If the weaker side's king is too far from the pawn and the rook, it's a win.
        if (   (sk_sq < wp_sq && _file (sk_sq) == _file (wp_sq))
            || (   dist (wk_sq, wp_sq) >= 3 + (pos.active () == _weak_side)
                && dist (wk_sq, sr_sq) >= 3
               )
           )
        {
            value = VALUE_EG_ROOK - dist (sk_sq, wp_sq);
        }
        // If the pawn is far advanced and supported by the defending king, it's a drawish.
        else
        if (   _rank (wk_sq) <= R_3
            && dist (wk_sq, wp_sq) == 1
            && _rank (sk_sq) >= R_4
            && dist (sk_sq, wp_sq) > 2 + (pos.active () == _strong_side)
           )
        {
            value = Value(80 - 8 * dist (sk_sq, wp_sq));
        }
        else
        {
            value = Value(200 - 8 * (  dist (sk_sq, wp_sq+DEL_S)
                                     - dist (wk_sq, wp_sq+DEL_S)
                                     - dist (wp_sq, promote_sq)
                                    )
                         );
        }

        return pos.active () == _strong_side ? +value : -value;
    }

    template<>
    // KR vs KB. This is very simple, and always returns drawish scores.
    // The score is slightly bigger when the defending king is close to the edge.
    Value Endgame<KRKB>::operator() (const Position &pos) const
    {
        assert(verify_material (pos, _strong_side, VALUE_MG_ROOK, 0));
        assert(verify_material (pos,   _weak_side, VALUE_MG_BSHP, 0));

        auto sk_sq = pos.square<KING> (_strong_side);
        auto wk_sq = pos.square<KING> (  _weak_side);
        auto wb_sq = pos.square<BSHP> (  _weak_side);

        // To draw, the weaker side should run towards the corner.
        // And not just any corner! Only a corner that's not the same color as the bishop will do.
        if (   (CORNER_bb & wk_sq) != U64(0)
            && opposite_colors (wk_sq, wb_sq)
            && dist (wk_sq, wb_sq) == 1
            && dist (sk_sq, wb_sq) > 1
           )
        {
            return VALUE_DRAW;
        }

        // When the weaker side ended up in the same corner as bishop.
        Value value  = Value (PUSH_TO_EDGE[wk_sq]);

        return pos.active () == _strong_side ? +value : -value;
    }

    template<>
    // KR vs KN.  The attacking side has slightly better winning chances than
    // in KR vs KB, particularly if the king and the knight are far apart.
    Value Endgame<KRKN>::operator() (const Position &pos) const
    {
        assert(verify_material (pos, _strong_side, VALUE_MG_ROOK, 0));
        assert(verify_material (pos,   _weak_side, VALUE_MG_NIHT, 0));

        auto sk_sq = pos.square<KING> (_strong_side);
        auto wk_sq = pos.square<KING> (  _weak_side);
        auto wn_sq = pos.square<NIHT> (  _weak_side);

        // If weaker king is near the knight, it's a draw.
        if (   dist (wk_sq, wn_sq) + (pos.active () == _strong_side) <= 3
            && dist (sk_sq, wn_sq) > 1
           )
        {
            return VALUE_DRAW;
        }

        Value value  = Value (PUSH_AWAY[dist (wk_sq, wn_sq)] + PUSH_TO_EDGE[wk_sq]);

        return pos.active () == _strong_side ? +value : -value;
    }

    template<>
    // KQ vs KP. In general, this is a win for the stronger side, but there are a
    // few important exceptions. A pawn on 7th rank and on the A,C,F or H files
    // with a king positioned next to it can be a draw, so in that case, only
    // use the distance between the kings.
    Value Endgame<KQKP>::operator() (const Position &pos) const
    {
        assert(verify_material (pos, _strong_side, VALUE_MG_QUEN, 0));
        assert(verify_material (pos,   _weak_side, VALUE_ZERO   , 1));

        auto sk_sq = pos.square<KING> (_strong_side);
        auto wk_sq = pos.square<KING> (  _weak_side);
        auto wp_sq = pos.square<PAWN> (  _weak_side);

        Value value = Value(PUSH_CLOSE[dist (sk_sq, wk_sq)]);

        if (   rel_rank (_weak_side, wp_sq) != R_7
            || dist (wk_sq, wp_sq) != 1
            || ((FA_bb|FC_bb|FF_bb|FH_bb) & wp_sq) == U64(0)
           )
        {
            value += VALUE_EG_QUEN - VALUE_EG_PAWN;
        }

        return pos.active () == _strong_side ? +value : -value;
    }

    template<>
    // KQ vs KR. This is almost identical to KX vs K: give the attacking
    // king a bonus for having the kings close together, and for forcing the
    // defending king towards the edge. If also take care to avoid null move for
    // the defending side in the search, this is usually sufficient to win KQ vs KR.
    Value Endgame<KQKR>::operator() (const Position &pos) const
    {
        assert(verify_material (pos, _strong_side, VALUE_MG_QUEN, 0));
        assert(verify_material (pos,   _weak_side, VALUE_MG_ROOK, 0));

        auto sk_sq = pos.square<KING> (_strong_side);
        auto wk_sq = pos.square<KING> (  _weak_side);

        Value value = VALUE_EG_QUEN - VALUE_EG_ROOK
                    + PUSH_CLOSE[dist (sk_sq, wk_sq)]
                    + PUSH_TO_EDGE[wk_sq];

        return pos.active () == _strong_side ? +value : -value;
    }

    template<>
    // KBB vs KN. This is almost always a win. Try to push enemy king to a corner
    // and away from his knight. For a reference of this difficult endgame see:
    // en.wikipedia.org/wiki/Chess_endgame#Effect_of_tablebases_on_endgame_theory
    // But this endgame is not known, there are many position where it takes 50+ moves to win.
    // Because exact rule is not possible better to retire and allow the search to workout the endgame.
    Value Endgame<KBBKN>::operator() (const Position &pos) const
    {
        assert(verify_material (pos, _strong_side, 2 * VALUE_MG_BSHP, 0));
        assert(verify_material (pos,   _weak_side,     VALUE_MG_NIHT, 0));

        auto sk_sq = pos.square<KING> (_strong_side);
        auto wk_sq = pos.square<KING> (  _weak_side);
        auto wn_sq = pos.square<NIHT> (  _weak_side);

        Value value;

        if (pos.bishops_pair (_strong_side))
        {
            if (  std::min (dist (wk_sq, SQ_A8), dist (wk_sq, SQ_H1))
                < std::min (dist (wk_sq, SQ_A1), dist (wk_sq, SQ_H8))
               )
            {
                sk_sq = ~sk_sq;
                wk_sq = ~wk_sq;
                wn_sq = ~wn_sq;
            }

            value = VALUE_MG_BSHP
                  + PUSH_CLOSE[dist (sk_sq, wk_sq)] // Bring attacking king close to defending king
                  + PUSH_AWAY [dist (wk_sq, wn_sq)] // Driving the defending king and knight apart
                  + PUSH_TO_CORNER[wk_sq]
                  + PUSH_TO_EDGE[wn_sq];            // Restricting the knight's mobility
        }
        else
        {
            value = Value(PUSH_CLOSE[dist (sk_sq, wk_sq)]);
        }

        return pos.active () == _strong_side ? +value : -value;
    }


    // ---------------------------------------------------------
    // Scaling functions are used when any side have some pawns
    // ---------------------------------------------------------

    // ---------------------------------------------------------
    // Special Scaling functions
    // ---------------------------------------------------------

    template<>
    // KRP vs KR. This function knows a handful of the most important classes of
    // drawn positions, but is far from perfect. It would probably be a good idea
    // to add more knowledge in the future.
    //
    // It would also be nice to rewrite the actual code for this function,
    // which is mostly copied from Glaurung 1.x, and isn't very pretty.
    ScaleFactor Endgame<KRPKR>::operator() (const Position &pos) const
    {
        assert(verify_material (pos, _strong_side, VALUE_MG_ROOK, 1));
        assert(verify_material (pos,   _weak_side, VALUE_MG_ROOK, 0));

        // Assume _strong_side is white and the pawn is on files A-D
        auto sk_sq = normalize (pos, _strong_side, pos.square<KING> (_strong_side));
        auto wk_sq = normalize (pos, _strong_side, pos.square<KING> (  _weak_side));
        auto sr_sq = normalize (pos, _strong_side, pos.square<ROOK> (_strong_side));
        auto sp_sq = normalize (pos, _strong_side, pos.square<PAWN> (_strong_side));
        auto wr_sq = normalize (pos, _strong_side, pos.square<ROOK> (  _weak_side));

        auto f = _file (sp_sq);
        auto r = _rank (sp_sq);
        auto promote_sq = f|R_8;
        i32 tempo = (pos.active () == _strong_side);

        // If the pawn is not too far advanced and the defending king defends the
        // queening square, use the third-rank defence.
        if (   r <= R_5
            && sk_sq <= SQ_H5
            && dist (wk_sq, promote_sq) <= 1
            && (_rank (wr_sq) == R_6 || (r <= R_3 && _rank (sr_sq) != R_6))
           )
        {
            return SCALE_FACTOR_DRAW;
        }

        // The defending side saves a draw by checking from behind in case the pawn
        // has advanced to the 6th rank with the king behind.
        if (   r == R_6
            && dist (wk_sq, promote_sq) <= 1
            && _rank (sk_sq) + tempo <= R_6
            && (_rank (wr_sq) == R_1 || (!tempo && dist<File> (wr_sq, sp_sq) >= 3))
           )
        {
            return SCALE_FACTOR_DRAW;
        }

        if (   r >= R_6
            && wk_sq == promote_sq
            && _rank (wr_sq) == R_1
            && (!tempo || dist (sk_sq, sp_sq) >= 2)
           )
        {
            return SCALE_FACTOR_DRAW;
        }
        // White pawn on a7 and rook on a8 is a draw if black's king is on g7 or h7
        // and the black rook is behind the pawn.
        if (   sp_sq == SQ_A7
            && sr_sq == SQ_A8
            && (wk_sq == SQ_H7 || wk_sq == SQ_G7)
            && _file (wr_sq) == F_A
            && (_rank (wr_sq) <= R_3 || _file (sk_sq) >= F_D || _rank (sk_sq) <= R_5)
           )
        {
            return SCALE_FACTOR_DRAW;
        }

        // If the defending king blocks the pawn and the attacking king is too far away, it's a draw.
        if (   r <= R_5
            && wk_sq == sp_sq+DEL_N
            && dist (sk_sq, sp_sq) - tempo >= 2
            && dist (sk_sq, wr_sq) - tempo >= 2
           )
        {
            return SCALE_FACTOR_DRAW;
        }
        // Pawn on the 7th rank supported by the rook from behind usually wins if the
        // attacking king is closer to the queening square than the defending king,
        // and the defending king cannot gain tempi by threatening the attacking rook.
        if (   r == R_7
            && f != F_A
            && f == _file (sr_sq)
            && sr_sq != promote_sq
            && dist (sk_sq, promote_sq) < dist (wk_sq, promote_sq) - 2 + tempo
            && dist (sk_sq, promote_sq) < dist (wk_sq, sr_sq) + tempo
           )
        {
            return ScaleFactor(SCALE_FACTOR_MAX - 2 * dist (sk_sq, promote_sq));
        }

        // Similar to the above, but with the pawn further back
        if (   f != F_A
            && f == _file (sr_sq)
            && sr_sq < sp_sq
            && dist (sk_sq, promote_sq) < dist (wk_sq, promote_sq) - 2 + tempo
            && dist (sk_sq, sp_sq+DEL_N) < dist (wk_sq, sp_sq+DEL_N) - 2 + tempo
            && (   dist (wk_sq, sr_sq) + tempo >= 3
                || (   dist (sk_sq, promote_sq) < dist (wk_sq, sr_sq) + tempo
                    && dist (sk_sq, sp_sq+DEL_N) < dist (wk_sq, sr_sq) + tempo
                   )
               )
           )
        {
            return ScaleFactor(  SCALE_FACTOR_MAX
                               - 8 * dist (sp_sq, promote_sq)
                               - 2 * dist (sk_sq, promote_sq));
        }

        // If the pawn is not far advanced, and the defending king is somewhere in
        // the pawn's path, it's probably a draw.
        if (r <= R_4 && wk_sq > sp_sq)
        {
            if (_file (wk_sq) == _file (sp_sq))
            {
                return ScaleFactor(10);
            }
            if (dist<File> (wk_sq, sp_sq) == 1 && dist (sk_sq, wk_sq) > 2)
            {
                return ScaleFactor(24 - 2 * dist (sk_sq, wk_sq));
            }
        }

        return SCALE_FACTOR_NONE;
    }

    template<>
    // KRP vs KB.
    ScaleFactor Endgame<KRPKB>::operator() (const Position &pos) const
    {
        assert(verify_material (pos, _strong_side, VALUE_MG_ROOK, 1));
        assert(verify_material (pos,   _weak_side, VALUE_MG_BSHP, 0));

        // Test for a rook pawn
        if ((pos.pieces (PAWN) & (FA_bb|FH_bb)) != U64(0))
        {
            auto wk_sq = pos.square<KING> (  _weak_side);
            auto wb_sq = pos.square<BSHP> (  _weak_side);
            auto sp_sq = pos.square<PAWN> (_strong_side);
            auto r     = rel_rank (_strong_side, sp_sq);
            auto push  = pawn_push (_strong_side);

            // If the pawn is on the 5th rank and the pawn (currently) is on the 
            // same color square as the bishop then there is a chance of a fortress.
            // Depending on the king position give a moderate reduction or a stronger one
            // if the defending king is near the corner but not trapped there.
            if (r == R_5 && !opposite_colors (wb_sq, sp_sq))
            {
                i32 d = dist (sp_sq + 3 * push, wk_sq);
                return d <= 2 && !(d == 0 && wk_sq == pos.square<KING> (_strong_side) + 2 * push) ?
                            ScaleFactor(24) : ScaleFactor(48);
            }

            // When the pawn has moved to the 6th rank can be fairly sure it's drawn
            // if the bishop attacks the square in front of the pawn from a reasonable distance
            // and the defending king is near the corner
            if (   r == R_6
                && dist (sp_sq + 2 * push, wk_sq) <= 1
                && (PIECE_ATTACKS[BSHP][wb_sq] & (sp_sq + push)) != U64(0)
                && dist<File> (wb_sq, sp_sq) >= 2
               )
            {
                return ScaleFactor(8);
            }
        }

        return SCALE_FACTOR_NONE;
    }

    template<>
    // KRPP vs KRP. There is just a single rule: if the stronger side has no passed
    // pawns and the defending king is actively placed, the position is drawish.
    ScaleFactor Endgame<KRPPKRP>::operator() (const Position &pos) const
    {
        assert(verify_material (pos, _strong_side, VALUE_MG_ROOK, 2));
        assert(verify_material (pos,   _weak_side, VALUE_MG_ROOK, 1));

        auto sp1_sq = pos.square<PAWN> (_strong_side, 0);
        auto sp2_sq = pos.square<PAWN> (_strong_side, 1);
        auto wk_sq  = pos.square<KING> (  _weak_side);

        // Does the stronger side have a passed pawn?
        if (   !pos.passed_pawn (_strong_side, sp1_sq)
            && !pos.passed_pawn (_strong_side, sp2_sq)
           )
        {
            auto r = std::max (rel_rank (_strong_side, sp1_sq), rel_rank (_strong_side, sp2_sq));

            if (   dist<File> (wk_sq, sp1_sq) <= 1
                && dist<File> (wk_sq, sp2_sq) <= 1
                && rel_rank (_strong_side, wk_sq) > r
               )
            {
                assert(r > R_1 && r < R_7);
                return ScaleFactor(KRPPKRPScaleFactors[r]);
            }
        }

        return SCALE_FACTOR_NONE;
    }

    template<>
    // K and two or more pawns vs K. There is just a single rule here: If all pawns
    // are on the same rook file and are blocked by the defending king, it's a draw.
    ScaleFactor Endgame<KPsK>::operator() (const Position &pos) const
    {
        assert(pos.non_pawn_material (_strong_side) == VALUE_ZERO);
        assert(pos.count<PAWN> (_strong_side) >= 2);
        assert(verify_material (pos,   _weak_side, VALUE_ZERO, 0));

        auto wk_sq  = pos.square<KING> (_weak_side);
        auto spawns = pos.pieces (_strong_side, PAWN);
        auto sp_sq  = scan_frntmost_sq (_strong_side, spawns);

        // If all pawns are ahead of the king, all pawns are on a single
        // rook file and the king is within one file of the pawns then draw.
        if (   (spawns & ~FRONT_RANK_bb[_weak_side][_rank (wk_sq)]) == U64(0)
            && ((spawns & ~FA_bb) == U64(0) || (spawns & ~FH_bb) == U64(0))
            && dist<File> (wk_sq, sp_sq) <= 1
           )
        {
            return SCALE_FACTOR_DRAW;
        }

        return SCALE_FACTOR_NONE;
    }

    template<>
    // KP vs KP. This is done by removing the weakest side's pawn and probing the
    // KP vs K bitbase: If the weakest side has a draw without the pawn, it probably
    // has at least a draw with the pawn as well. The exception is when the stronger
    // side's pawn is far advanced and not on a rook file; in this case it is often
    // possible to win (e.g. 8/4k3/3p4/3P4/6K1/8/8/8 w - - 0 1).
    ScaleFactor Endgame<KPKP>::operator() (const Position &pos) const
    {
        assert(verify_material (pos, _strong_side, VALUE_ZERO, 1));
        assert(verify_material (pos,   _weak_side, VALUE_ZERO, 1));

        // Assume _strong_side is white and the pawn is on files A-D
        auto sk_sq = normalize (pos, _strong_side, pos.square<KING> (_strong_side));
        auto wk_sq = normalize (pos, _strong_side, pos.square<KING> (  _weak_side));
        auto sp_sq = normalize (pos, _strong_side, pos.square<PAWN> (_strong_side));

        // If the pawn has advanced to the fifth rank or further, and is not a rook pawn,
        // then it's too dangerous to assume that it's at least a draw.
        if (_rank (sp_sq) < R_5 || _file (sp_sq) == F_A)
        {
            // Probe the KPK bitbase with the weakest side's pawn removed.
            // If it's a draw, it's probably at least a draw even with the pawn.
            if (!probe (pos.active () == _strong_side ? WHITE : BLACK, sk_sq, sp_sq, wk_sq))
            {
                return SCALE_FACTOR_DRAW;
            }
        }

        return SCALE_FACTOR_NONE;
    }

    template<>
    // KNP vs K. There is a single rule: if the pawn is a rook pawn on the 7th rank
    // and the defending king prevents the pawn from advancing the position is drawn.
    ScaleFactor Endgame<KNPK>::operator() (const Position &pos) const
    {
        assert(verify_material (pos, _strong_side, VALUE_MG_NIHT, 1));
        assert(verify_material (pos,   _weak_side, VALUE_ZERO   , 0));

        // Assume _strong_side is white and the pawn is on files A-D
        auto sp_sq = normalize (pos, _strong_side, pos.square<PAWN> (_strong_side));
        auto wk_sq = normalize (pos, _strong_side, pos.square<KING> (  _weak_side));

        if (sp_sq == SQ_A7 && dist (wk_sq, SQ_A8) <= 1)
        {
            return SCALE_FACTOR_DRAW;
        }

        return SCALE_FACTOR_NONE;
    }

    template<>
    // KBP vs KB. There are two rules: if the defending king is somewhere along the
    // path of the pawn, and the square of the king is not of the same color as the
    // stronger side's bishop, it's a draw. If the two bishops have opposite color,
    // it's almost always a draw.
    ScaleFactor Endgame<KBPKB>::operator() (const Position &pos) const
    {
        assert(verify_material (pos, _strong_side, VALUE_MG_BSHP, 1));
        assert(verify_material (pos,   _weak_side, VALUE_MG_BSHP, 0));

        auto sp_sq = pos.square<PAWN> (_strong_side);
        auto sb_sq = pos.square<BSHP> (_strong_side);
        auto wb_sq = pos.square<BSHP> (  _weak_side);
        auto wk_sq = pos.square<KING> (  _weak_side);

        // Case 1: Defending king blocks the pawn, and cannot be driven away
        if (   _file (wk_sq) == _file (sp_sq)
            && rel_rank (_strong_side, sp_sq) < rel_rank (_strong_side, wk_sq)
            && (opposite_colors (wk_sq, sb_sq) || rel_rank (_strong_side, wk_sq) <= R_6)
           )
        {
            return SCALE_FACTOR_DRAW;
        }

        // Case 2: Opposite colored bishops
        if (opposite_colors (sb_sq, wb_sq))
        {
            // Assume that the position is drawn in the following three situations:
            //
            //   a. The pawn is on rank 5 or further back.
            //   b. The defending king is somewhere in the pawn's path.
            //   c. The defending bishop attacks some square along the pawn's path,
            //      and is at least three squares away from the pawn.
            //
            // These rules are probably not perfect, but in practice they work reasonably well.

            if (rel_rank (_strong_side, sp_sq) <= R_5)
            {
                return SCALE_FACTOR_DRAW;
            }
            
            auto path = FRONT_SQRS_bb[_strong_side][sp_sq];
            if (    (path & pos.pieces (_weak_side, KING)) != U64(0)
                || ((path & attacks_bb<BSHP> (wb_sq, pos.pieces ())) != U64(0) && dist (wb_sq, sp_sq) >= 3)
               )
            {
                return SCALE_FACTOR_DRAW;
            }
        }

        return SCALE_FACTOR_NONE;
    }

    template<>
    // KBPP vs KB. It detects a few basic draws with opposite-colored bishops.
    ScaleFactor Endgame<KBPPKB>::operator() (const Position &pos) const
    {
        assert(verify_material (pos, _strong_side, VALUE_MG_BSHP, 2));
        assert(verify_material (pos,   _weak_side, VALUE_MG_BSHP, 0));

        auto sb_sq = pos.square<BSHP> (_strong_side);
        auto wb_sq = pos.square<BSHP> (  _weak_side);

        if (opposite_colors (sb_sq, wb_sq))
        {

            auto wk_sq  = pos.square<KING> (  _weak_side);
            auto sp1_sq = pos.square<PAWN> (_strong_side, 0);
            auto sp2_sq = pos.square<PAWN> (_strong_side, 1);
        
            auto block1_sq = SQ_NO;
            auto block2_sq = SQ_NO;

            if (rel_rank (_strong_side, sp1_sq) > rel_rank (_strong_side, sp2_sq))
            {
                block1_sq = sp1_sq + pawn_push (_strong_side);
                block2_sq = _file (sp2_sq)|_rank (sp1_sq);
            }
            else
            {
                block1_sq = sp2_sq + pawn_push (_strong_side);
                block2_sq = _file (sp1_sq)|_rank (sp2_sq);
            }

            switch (dist<File> (sp1_sq, sp2_sq))
            {
            // Both pawns are on the same file. It's an easy draw if the defender firmly
            // controls some square in the frontmost pawn's path.
            case 0:
            {
                if (   _file (wk_sq) == _file (block1_sq)
                    && rel_rank (_strong_side, wk_sq) >= rel_rank (_strong_side, block1_sq)
                    && opposite_colors (wk_sq, sb_sq)
                   )
                {
                    return SCALE_FACTOR_DRAW;
                }
                break;
            }
        
            // Pawns on adjacent files. It's a draw if the defender firmly controls the
            // square in front of the frontmost pawn's path, and the square diagonally
            // behind this square on the file of the other pawn.
            case 1:
            {
           
                if (   wk_sq == block1_sq
                    && opposite_colors (wk_sq, sb_sq)
                    && (   wb_sq == block2_sq
                        || (attacks_bb<BSHP> (block2_sq, pos.pieces ()) & pos.pieces (_weak_side, BSHP)) != U64(0)
                        || dist<Rank> (sp1_sq, sp2_sq) >= 2
                       )
                   )
                {
                    return SCALE_FACTOR_DRAW;
                }

                if (   wk_sq == block2_sq
                    && opposite_colors (wk_sq, sb_sq)
                    && (   wb_sq == block1_sq
                        || (attacks_bb<BSHP> (block1_sq, pos.pieces ()) & pos.pieces (_weak_side, BSHP)) != U64(0)
                       )
                   )
                {
                    return SCALE_FACTOR_DRAW;
                }
                break;
            }
        
            // The pawns are not on the same file or adjacent files. No scaling.
            default:
                break;
            }
        }

        return SCALE_FACTOR_NONE;
    }

    template<>
    // KBP vs KN. There is a single rule: If the defending king is somewhere along
    // the path of the pawn, and the square of the king is not of the same color as
    // the stronger side's bishop, it's a draw.
    ScaleFactor Endgame<KBPKN>::operator() (const Position &pos) const
    {
        assert(verify_material (pos, _strong_side, VALUE_MG_BSHP, 1));
        assert(verify_material (pos,   _weak_side, VALUE_MG_NIHT, 0));

        auto sp_sq = pos.square<PAWN> (_strong_side);
        auto sb_sq = pos.square<BSHP> (_strong_side);
        auto wk_sq = pos.square<KING> (  _weak_side);

        if (   _file (wk_sq) == _file (sp_sq)
            && rel_rank (_strong_side, sp_sq) < rel_rank (_strong_side, wk_sq)
            && (opposite_colors (wk_sq, sb_sq) || rel_rank (_strong_side, wk_sq) <= R_6)
           )
        {
            return SCALE_FACTOR_DRAW;
        }

        return SCALE_FACTOR_NONE;
    }

    template<>
    // KNP vs KB. If knight can block bishop from taking pawn, it's a win.
    // Otherwise the position is a draw.
    ScaleFactor Endgame<KNPKB>::operator() (const Position &pos) const
    {
        assert(verify_material (pos, _strong_side, VALUE_MG_NIHT, 1));
        assert(verify_material (pos,   _weak_side, VALUE_MG_BSHP, 0));

        auto sp_sq = pos.square<PAWN> (_strong_side);
        auto sb_sq = pos.square<BSHP> (  _weak_side);
        auto wk_sq = pos.square<KING> (  _weak_side);
        
        // King needs to get close to promoting pawn to prevent knight from blocking.
        // Rules for this are very tricky, so just approximate.
        if ((FRONT_SQRS_bb[_strong_side][sp_sq] & attacks_bb<BSHP> (sb_sq, pos.pieces ())) != U64(0))
        {
            return ScaleFactor(dist (wk_sq, sp_sq));
        }

        return SCALE_FACTOR_NONE;
    }

    // --------------------------------------------------------------
    // Generic Scaling functions
    // --------------------------------------------------------------

    template<>
    // KB and one or more pawns vs K and zero or more pawns.
    // It checks for draws with rook pawns and a bishop of the wrong color.
    // If such a draw is detected, SCALE_FACTOR_DRAW is returned.
    // If not, the return value is SCALE_FACTOR_NONE, i.e. no scaling will be used.
    ScaleFactor Endgame<KBPsKs>::operator() (const Position &pos) const
    {
        assert(pos.non_pawn_material (_strong_side) == VALUE_MG_BSHP);
        assert(pos.count<BSHP> (_strong_side) == 1);
        assert(pos.count<PAWN> (_strong_side) != 0);
        // No assertions about the material of _weak_side, because we want draws to
        // be detected even when the weaker side has some materials or pawns.

        auto spawns = pos.pieces (_strong_side, PAWN);
        auto sp_sq = scan_frntmost_sq (_strong_side, spawns);
        auto sp_f  = _file (sp_sq);

        // All pawns on same A or H file? (rook file)
        // Then potential draw
        if (   (sp_f == F_A || sp_f == F_H)
            && (spawns & ~FILE_bb[sp_f]) == U64(0)
           )
        {
            auto sb_sq = pos.square<BSHP> (_strong_side);
            auto promote_sq = rel_sq (_strong_side, sp_f|R_8);
            auto wk_sq = pos.square<KING> (_weak_side);

            // The bishop has the wrong color.
            if (opposite_colors (promote_sq, sb_sq))
            {
                // If the defending king defends the queening square.
                if (dist (promote_sq, wk_sq) <= 1)
                {
                    return SCALE_FACTOR_DRAW;
                }
            }
        }

        // All pawns on same B or G file?
        // Then potential draw
        if (   (sp_f == F_B || sp_f == F_G)
            && (pos.pieces (PAWN) & ~FILE_bb[sp_f]) == U64(0)
            && pos.non_pawn_material (_weak_side) == VALUE_ZERO
           )
        {
            auto sk_sq = pos.square<KING> (_strong_side);
            auto wk_sq = pos.square<KING> (  _weak_side);
            auto sb_sq = pos.square<BSHP> (_strong_side);

            if (pos.count<PAWN> (_weak_side) != 0)
            {
                // Get _weak_side pawn that is closest to home rank
                auto wp_sq = scan_backmost_sq (_weak_side, pos.pieces (_weak_side, PAWN));

                //// It's a draw if weaker pawn is on rank 7, bishop can't attack the pawn, and
                //// weaker king can stop opposing opponent's king from penetrating.
                //if (   rel_rank (_strong_side, wp_sq) == R_7
                //    && opposite_colors (sb_sq, wp_sq)
                //    && dist (wp_sq, wk_sq) <= dist (wp_sq, sk_sq)
                //   )
                //{
                //    return SCALE_FACTOR_DRAW;
                //}

                // There's potential for a draw if weak pawn is blocked on the 7th rank
                // and the bishop cannot attack it or they only have one pawn left
                if (   rel_rank (_strong_side, wp_sq) == R_7
                    && (pos.pieces (_strong_side, PAWN) & (wp_sq + pawn_push (_weak_side)))
                    && (opposite_colors (sb_sq, wp_sq) || pos.count<PAWN> (_strong_side) == 1)
                   )
                {
                    // It's a draw if the weak king is on its back two ranks, within 2
                    // squares of the blocking pawn and the strong king is not
                    // closer. (I think this rule only fails in practically
                    // unreachable positions such as 5k1K/6p1/6P1/8/8/3B4/8/8 w
                    // and positions where qsearch will immediately correct the
                    // problem such as 8/4k1p1/6P1/1K6/3B4/8/8/8 w)
                    if (   rel_rank (_strong_side, wk_sq) >= R_7
                        && dist (wk_sq, wp_sq) <= 2
                        && dist (wk_sq, wp_sq) <= dist (sk_sq, wp_sq)
                       )
                    {
                        return SCALE_FACTOR_DRAW;
                    }
                }
            }

            auto promote_sq = rel_sq (_strong_side, sp_f|R_8);
            // If the defending king defends the queening square.
            // and strong pawn block bishop and king can't be driven away
            if (   dist (promote_sq, wk_sq) <= 1
                && dist (sp_sq, sk_sq) > 1
                && rel_rank (_strong_side, sp_sq) == R_6
                && rel_rank (_strong_side, sb_sq) == R_7
                && (file_bb (sb_sq) & (FA_bb|FH_bb)) != U64(0)
                && (PAWN_ATTACKS[_weak_side][sb_sq] & spawns) != U64(0)
               )
            {
                return SCALE_FACTOR_DRAW;
            }
        }

        return SCALE_FACTOR_NONE;
    }

    template<>
    // KQ vs KR and one or more pawns.
    // It tests for fortress draws with a rook on the 3rd rank defended by a pawn.
    ScaleFactor Endgame<KQKRPs>::operator() (const Position &pos) const
    {
        assert(verify_material (pos, _strong_side, VALUE_MG_QUEN, 0));
        assert(pos.count<ROOK> (_weak_side) == 1);
        assert(pos.count<PAWN> (_weak_side) != 0);
        
        auto sk_sq = pos.square<KING> (_strong_side);
        auto wk_sq = pos.square<KING> (  _weak_side);
        auto wr_sq = pos.square<ROOK> (  _weak_side);

        if (   rel_rank (_weak_side, wk_sq) <= R_2
            && rel_rank (_weak_side, sk_sq) >= R_4
            && rel_rank (_weak_side, wr_sq) == R_3
            && (  pos.pieces (_weak_side, PAWN)
                & PIECE_ATTACKS[KING][wk_sq]
                & PAWN_ATTACKS[_strong_side][wr_sq]
               ) != U64(0)
           )
        {
            return SCALE_FACTOR_DRAW;
        }

        return SCALE_FACTOR_NONE;
    }


    void initialize ()
    {
        if (EndGames == nullptr)
        {
            EndGames = new Endgames ();
            assert(EndGames != nullptr);
        }
    }

    void deinitialize ()
    {
        if (EndGames != nullptr)
        {
            delete EndGames;
            EndGames = nullptr;
        }
    }

}<|MERGE_RESOLUTION|>--- conflicted
+++ resolved
@@ -221,20 +221,8 @@
     template<>
     Value Endgame<KNNK> ::operator() (const Position &pos) const
     {
-<<<<<<< HEAD
-        assert (verify_material (pos, _strong_side, 2 * VALUE_MG_NIHT, 0));
-        (void) pos;
-        return VALUE_DRAW;
-=======
         assert(verify_material (pos, _strong_side, 2 * VALUE_MG_NIHT, 0));
-
-        auto sk_sq = pos.square<KING> (_strong_side);
-        auto wk_sq = pos.square<KING> (  _weak_side);
-
-        Value value = Value((PUSH_CLOSE[dist (sk_sq, wk_sq)] + PUSH_TO_EDGE[wk_sq]) / 8);
-
-        return pos.active () == _strong_side ? +value : -value;
->>>>>>> e2608304
+        return pos, VALUE_DRAW;
     }
 
     template<>
