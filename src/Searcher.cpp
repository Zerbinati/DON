--- conflicted
+++ resolved
@@ -969,24 +969,8 @@
 
             u32 elapsed_time;
             // When in check search starts from here
-<<<<<<< HEAD
-            auto value = best_value;
-=======
-            if (   RootNode
-                && Threadpool.main () == thread
-                && (elapsed_time = TimeMgr.elapsed_time ()) > 3*MILLI_SEC
-               )
-            {
-                sync_cout
-                    << "info"
-                    << " depth " << depth/DEPTH_ONE
-                    << " time "  << elapsed_time
-                    << sync_endl;
-            }
-
             Value value     = -VALUE_INFINITE
                 , best_value= -VALUE_INFINITE;
->>>>>>> 0a4f1a2d
 
             bool improving =
                    (ss-0)->static_eval >= (ss-2)->static_eval
