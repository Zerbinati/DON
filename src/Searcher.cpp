﻿#include "Searcher.h"

#include <cfloat>
#include <algorithm>
#include <iostream>
#include <sstream>
#include <iomanip>

#include "UCI.h"
#include "TimeManager.h"
#include "Transposition.h"
#include "MoveGenerator.h"
#include "MovePicker.h"
#include "Material.h"
#include "Pawns.h"
#include "Evaluator.h"
#include "Thread.h"
#include "Notation.h"
#include "Debugger.h"

using namespace std;
using namespace Time;
using namespace Searcher;

#ifdef _MSC_VER
#   pragma warning (disable: 4189) // 'argument' : local variable is initialized but not referenced
#endif

namespace Searcher {

    using namespace BitBoard;
    using namespace MoveGenerator;
    using namespace Evaluator;
    using namespace Notation;

    namespace {

        // Set to true to force running with one thread. Used for debugging
        const bool    FakeSplit     = false;

        const u08     MAX_QUIETS    = 64;

        const point   InfoDuration  = 3000; // 3 sec

        // Futility lookup tables (initialized at startup) and their access functions
        u08 FutilityMoveCounts[2][32];  // [improving][depth]

        // Reduction lookup tables (initialized at startup) and their access function
        u08 Reductions[2][2][64][64];   // [pv][improving][depth][move_num]

        inline Value futility_margin (u16 depth)
        {
            return Value (depth*100);
        }

        template<bool PVNode>
        inline Depth reduction (bool imp, u08 depth, u08 move_num)
        {
            depth >>= ONE_PLY;
            return Depth (Reductions[PVNode][imp][depth < 63 ? depth : 63][move_num < 63 ? move_num : 63]);
        }

        // Dynamic razoring margin based on depth
        inline Value razor_margin (u08 depth)
        {
            return Value (512 + (depth<<4));
        }

        TimeManager TimeMgr;

        Value   DrawValue[CLR_NO];
        Value   Contempt[2]; // [best_value > VALUE_DRAW]

        double  BestMoveChanges;

        u08     MultiPV
            ,   IndexPV;

        GainsStats   Gains;
        // History heuristic
        HistoryStats History;
        MovesStats   CounterMoves
            ,        FollowupMoves;

        // update_stats() updates history, killer, counter & followup moves
        // after a fail-high of a quiet move.
        inline void update_stats (Position &pos, Stack *ss, Move move, u08 depth, Move *quiet_moves, u08 quiets_count)
        {
            if ((ss)->killer_moves[0] != move)
            {
                (ss)->killer_moves[1] = (ss)->killer_moves[0];
                (ss)->killer_moves[0] = move;
            }

            // Increase history value of the cut-off move and decrease all the other played quiet moves.
            Value bonus = Value (1 * depth * depth);
            History.update (pos[org_sq (move)], dst_sq (move), bonus);
            for (u08 i = 0; i < quiets_count; ++i)
            {
                Move m = quiet_moves[i];
                if (m != move) History.update (pos[org_sq (m)], dst_sq (m), -bonus);
            }

            Move opp_move = (ss-1)->current_move;
            if (_ok (opp_move))
            {
                Square opp_move_sq = dst_sq (opp_move);
                CounterMoves.update (pos[opp_move_sq], opp_move_sq, move);
            }

            Move own_move = (ss-2)->current_move;
            if (_ok (own_move) && opp_move == (ss-1)->tt_move)
            {
                Square own_move_sq = dst_sq (own_move);
                FollowupMoves.update (pos[own_move_sq], own_move_sq, move);
            }
        }

        // value_to_tt() adjusts a mate score from "plies to mate from the root" to
        // "plies to mate from the current position". Non-mate scores are unchanged.
        // The function is called before storing a value to the transposition table.
        inline Value value_to_tt (Value v, i32 ply)
        {
            ASSERT (v != VALUE_NONE);
            return v >= VALUE_MATES_IN_MAX_PLY ? v + ply
                 : v <= VALUE_MATED_IN_MAX_PLY ? v - ply
                 : v;
        }
        // value_fr_tt() is the inverse of value_to_tt ():
        // It adjusts a mate score from the transposition table
        // (where refers to the plies to mate/be mated from current position)
        // to "plies to mate/be mated from the root".
        inline Value value_fr_tt (Value v, i32 ply)
        {
            return v == VALUE_NONE             ? VALUE_NONE
                 : v >= VALUE_MATES_IN_MAX_PLY ? v - ply
                 : v <= VALUE_MATED_IN_MAX_PLY ? v + ply
                 : v;
        }

        // info_pv() formats PV information according to UCI protocol.
        // UCI requires to send all the PV lines also if are still to be searched
        // and so refer to the previous search score.
        inline string info_pv (const Position &pos, u08 depth, Value alpha, Value beta, point elapsed)
        {
            ASSERT (elapsed >= 0);
            if (elapsed == 0) elapsed = 1;

            stringstream ss;

            u08 rm_size = min<i32> (Options["MultiPV"], RootMoves.size ());
            u08 sel_depth = 0;
            for (u08 t = 0; t < Threadpool.size (); ++t)
            {
                if (sel_depth < Threadpool[t]->max_ply)
                {
                    sel_depth = Threadpool[t]->max_ply;
                }
            }

            for (u08 i = 0; i < rm_size; ++i)
            {
                bool updated = (i <= IndexPV);

                if (1 == depth && !updated) continue;

                u08   d;
                Value v;
                
                if (updated)
                {
                    d = depth;
                    v = RootMoves[i].value[0];
                }
                else
                {
                    d = depth - 1;
                    v = RootMoves[i].value[1];
                }

                // Not at first line
                if (ss.rdbuf ()->in_avail ()) ss << "\n";

                ss  << "info"
                    << " multipv "  << u16 (i + 1)
                    << " depth "    << u16 (d)
                    << " seldepth " << u16 (sel_depth)
                    << " score "    << ((i == IndexPV) ? score_uci (v, alpha, beta) : score_uci (v))
                    << " time "     << elapsed
                    << " nodes "    << pos.game_nodes ()
                    << " nps "      << pos.game_nodes () * M_SEC / elapsed
                    << " hashfull " << TT.permill_full ()
                    << " pv";
                for (u08 j = 0; RootMoves[i].pv[j] != MOVE_NONE; ++j)
                {
                    ss << " " << move_to_can (RootMoves[i].pv[j], pos.chess960 ());
                }
            }

            return ss.str ();
        }

        struct Skill
        {
            u08  level;
            Move move;

            Skill (u08 lvl)
                : level (lvl)
                , move (MOVE_NONE)
            {}

           ~Skill ()
            {
                if (enabled ()) // Swap best PV line with the sub-optimal one
                {
                    swap (RootMoves[0], *find (RootMoves.begin (), RootMoves.end(), move ? move : pick_move ()));
                }
            }

            bool enabled () const { return (level < MAX_SKILL_LEVEL); }
            bool time_to_pick (u08 depth) const { return (depth == (1 + level)); }

            // When playing with strength handicap choose best move among the MultiPV set
            // using a statistical rule dependent on 'level'. Idea by Heinz van Saanen.
            Move pick_move ()
            {
                static RKISS rk;
                // PRNG sequence should be not deterministic
                for (i08 i = now () % 50; i > 0; --i) rk.rand64 ();

                move = MOVE_NONE;

                // RootMoves are already sorted by score in descending order
                Value variance = min (RootMoves[0].value[0] - RootMoves[MultiPV - 1].value[0], VALUE_MG_PAWN);
                Value weakness = Value (120 - 2 * level);
                Value max_v    = -VALUE_INFINITE;

                // Choose best move. For each move score we add two terms both dependent on
                // weakness, one deterministic and bigger for weaker moves, and one random,
                // then we choose the move with the resulting highest score.
                for (u08 i = 0; i < MultiPV; ++i)
                {
                    Value v = RootMoves[i].value[0];

                    // Don't allow crazy blunders even at very low skills
                    if (i > 0 && RootMoves[i-1].value[0] > (v + 2 * VALUE_MG_PAWN))
                    {
                        break;
                    }

                    // This is our magic formula
                    v += (weakness * i32 (RootMoves[0].value[0] - v)
                      +  (variance * i32 (rk.rand<u32> () % weakness)) / 128);

                    if (max_v < v)
                    {
                        max_v = v;
                        move = RootMoves[i].pv[0];
                    }
                }
                return move;
            }

        };

        // _perft() is our utility to verify move generation. All the leaf nodes
        // up to the given depth are generated and counted and the sum returned.
        inline u64 _perft (Position &pos, const Depth &depth)
        {
            const bool leaf = (depth == (2*ONE_MOVE));

            u64 leaf_count = U64 (0);

            StateInfo si;
            CheckInfo ci (pos);
            for (MoveList<LEGAL> ms (pos); *ms != MOVE_NONE; ++ms)
            {
                Move m = *ms;
                pos.do_move (m, si, pos.gives_check (m, ci) ? &ci : NULL);
                leaf_count += leaf ? MoveList<LEGAL> (pos).size () : _perft (pos, depth - ONE_MOVE);
                pos.undo_move ();
            }
            return leaf_count;
        }

        template <NodeT NT, bool IN_CHECK>
        // search_quien() is the quiescence search function, which is called by the main search function
        // when the remaining depth is zero (or, to be more precise, less than ONE_MOVE).
        inline Value search_quien  (Position &pos, Stack *ss, Value alpha, Value beta, Depth depth)
        {
            const bool    PVNode = (NT == PV);

            ASSERT (NT == PV || NT == NonPV);
            ASSERT (IN_CHECK == (pos.checkers () != U64 (0)));
            ASSERT (alpha >= -VALUE_INFINITE && alpha < beta && beta <= +VALUE_INFINITE);
            ASSERT (PVNode || (alpha == beta-1));
            ASSERT (depth <= DEPTH_ZERO);

            (ss)->ply = (ss-1)->ply + 1;
            (ss)->current_move = MOVE_NONE;

            // Check for an instant draw or maximum ply reached
            if (pos.draw () || ((ss)->ply > MAX_PLY))
            {
                return ((ss)->ply > MAX_PLY && !IN_CHECK) ? evaluate (pos)
                    : DrawValue[pos.active ()];
            }

            StateInfo si;

            Move  best_move = MOVE_NONE;

            Value best_value
                , old_alpha;

            // To flag EXACT a node with eval above alpha and no available moves
            if (PVNode)
            {
                old_alpha = alpha;
            }

            // Decide whether or not to include checks, this fixes also the type of
            // TT entry depth that we are going to use. Note that in search_quien we use
            // only two types of depth in TT: DEPTH_QS_CHECKS or DEPTH_QS_NO_CHECKS.
            Depth tt_depth = (IN_CHECK || depth >= DEPTH_QS_CHECKS)
                ?  DEPTH_QS_CHECKS : DEPTH_QS_NO_CHECKS;

            Key posi_key = pos.posi_key ();

            // Transposition table lookup
            const TTEntry *tte;
            Move  tt_move;
            Value tt_value;

            tte      = TT.retrieve (posi_key);
            tt_move  = tte ?              tte->move ()              : MOVE_NONE;
            tt_value = tte ? value_fr_tt (tte->value (), (ss)->ply) : VALUE_NONE;

            if (   (tte != NULL)
                && (tte->depth () >= tt_depth)
                && (tt_value != VALUE_NONE) // Only in case of TT access race
                && (        PVNode ?  tte->bound () == BND_EXACT
                : tt_value >= beta ? (tte->bound () &  BND_LOWER)
                :                    (tte->bound () &  BND_UPPER)
                   )
               )
            {
                (ss)->current_move = tt_move; // Can be MOVE_NONE
                return tt_value;
            }

            Value futility_base;

            // Evaluate the position statically
            if (IN_CHECK)
            {
                (ss)->static_eval = VALUE_NONE;
                best_value = futility_base = -VALUE_INFINITE;
            }
            else
            {
                if (tte != NULL)
                {
                    // Never assume anything on values stored in TT
                    Value eval_ = tte->eval ();
                    if (VALUE_NONE == eval_) eval_ = evaluate (pos);
                    best_value = (ss)->static_eval = eval_;

                    // Can tt_value be used as a better position evaluation?
                    if (VALUE_NONE != tt_value)
                    {
                        if (tte->bound () & (tt_value > best_value ? BND_LOWER : BND_UPPER))
                        {
                            best_value = tt_value;
                        }
                    }
                }
                else
                {
                    best_value = (ss)->static_eval = evaluate (pos);
                }

                // Stand pat. Return immediately if static value is at least beta
                if (best_value >= beta)
                {
                    if (tte == NULL)
                    {
                        TT.store (
                            pos.posi_key (),
                            MOVE_NONE,
                            DEPTH_NONE,
                            BND_LOWER,
                            pos.game_nodes (),
                            value_to_tt (best_value, (ss)->ply),
                            (ss)->static_eval);
                    }

                    ASSERT (-VALUE_INFINITE < best_value && best_value < +VALUE_INFINITE);
                    return best_value;
                }

                if (PVNode)
                {
                    if (alpha < best_value)
                    {
                        alpha = best_value;
                    }
                }

                futility_base = best_value + 128;
            }

            // Initialize a MovePicker object for the current position, and prepare
            // to search the moves. Because the depth is <= 0 here, only captures,
            // queen promotions and checks (only if depth >= DEPTH_QS_CHECKS) will
            // be generated.
            MovePicker mp (pos, History, tt_move, depth, dst_sq ((ss-1)->current_move));
            CheckInfo  ci (pos);

            Move move;
            // Loop through the moves until no moves remain or a beta cutoff occurs
            while ((move = mp.next_move<false> ()) != MOVE_NONE)
            {
                ASSERT (_ok (move));

                bool gives_check= pos.gives_check (move, ci);

                if (!PVNode)
                {
                    // Futility pruning
                    if (   !(IN_CHECK)
                        && !(gives_check)
                        && (futility_base > -VALUE_KNOWN_WIN)
                        && (move != tt_move)
                        && !(pos.advanced_pawn_push (move))
                       )
                    {
                        ASSERT (mtype (move) != ENPASSANT); // Due to !pos.advanced_pawn_push()

                        Value futility_value = futility_base + PieceValue[EG][ptype (pos[dst_sq (move)])];

                        if (futility_value < beta)
                        {
                            if (best_value < futility_value)
                            {
                                best_value = futility_value;
                            }
                            continue;
                        }

                        // Prune moves with negative or equal SEE and also moves with positive
                        // SEE where capturing piece loses a tempo and SEE < beta - futility_base.
                        if (futility_base < beta && pos.see (move) <= VALUE_ZERO)
                        {
                            if (best_value < futility_base)
                            {
                                best_value = futility_base;
                            }
                            continue;
                        }
                    }

                    // Detect non-capture evasions that are candidate to be pruned
                    bool evasion_prunable =
                        (  IN_CHECK
                        && (best_value > VALUE_MATED_IN_MAX_PLY)
                        && !(pos.can_castle (pos.active ()))
                        && !(pos.capture (move))
                        );

                    // Don't search moves with negative SEE values
                    if (   (!IN_CHECK || evasion_prunable)
                        && (move != tt_move)
                        && (mtype (move) != PROMOTE)
                        && (pos.see_sign (move) < VALUE_ZERO)
                       )
                    {
                        continue;
                    }

                }

                // Check for legality just before making the move
                if (!pos.legal (move, ci.pinneds)) continue;

                (ss)->current_move = move;

                // Make and search the move
                pos.do_move (move, si, gives_check ? &ci : NULL);

                Value value = gives_check
                    ? -search_quien<NT, true > (pos, ss+1, -beta, -alpha, depth - ONE_MOVE)
                    : -search_quien<NT, false> (pos, ss+1, -beta, -alpha, depth - ONE_MOVE);

                pos.undo_move ();

                ASSERT (-VALUE_INFINITE < value && value < +VALUE_INFINITE);

                // Check for new best move
                if (best_value < value)
                {
                    best_value = value;

                    if (alpha < value)
                    {
                        if (PVNode && (value < beta)) // Update alpha here! Always alpha < beta
                        {
                            alpha = value;
                            best_move = move;
                        }
                        else // Fail high
                        {
                            TT.store (
                                posi_key,
                                move,
                                tt_depth,
                                BND_LOWER,
                                pos.game_nodes (),
                                value_to_tt (value, (ss)->ply),
                                (ss)->static_eval);

                            return value;
                        }
                    }
                }
            }

            // All legal moves have been searched. A special case: If we're in check
            // and no legal moves were found, it is checkmate.
            if (IN_CHECK)
            {
                if (best_value == -VALUE_INFINITE)
                {
                    return mated_in ((ss)->ply); // Plies to mate from the root
                }
            }

            TT.store (
                posi_key,
                best_move,
                tt_depth,
                PVNode && (old_alpha < best_value) ? BND_EXACT : BND_UPPER,
                pos.game_nodes (),
                value_to_tt (best_value, (ss)->ply),
                (ss)->static_eval);

            ASSERT (-VALUE_INFINITE < best_value && best_value < +VALUE_INFINITE);
            return best_value;
        }

        template <NodeT NT>
        // search<>() is the main search function for both PV and non-PV nodes and for
        // normal and SplitPoint nodes. When called just after a splitpoint the search
        // is simpler because we have already probed the hash table, done a null move
        // search, and searched the first move before splitting, we don't have to repeat
        // all this work again. We also don't need to store anything to the hash table
        // here: This is taken care of after we return from the splitpoint.
        inline Value search        (Position &pos, Stack *ss, Value alpha, Value beta, Depth depth, bool cut_node)
        {
            const bool RootNode = (NT == Root             || NT == SplitPointRoot);
            const bool   PVNode = (NT == Root || NT == PV || NT == SplitPointRoot    || NT == SplitPointPV);
            const bool   SPNode = (NT == SplitPointNonPV  || NT == SplitPointRoot    || NT == SplitPointPV);

            ASSERT (-VALUE_INFINITE <= alpha && alpha < beta && beta <= +VALUE_INFINITE);
            ASSERT (PVNode || (alpha == beta-1));
            ASSERT (depth > DEPTH_ZERO);

            SplitPoint *splitpoint;
            Key   posi_key;

            const TTEntry *tte;

            Move  best_move
                , tt_move
                , excluded_move
                , move;

            Value best_value
                , tt_value
                , eval;

            u08   moves_count
                , quiets_count;

            Move quiet_moves[MAX_QUIETS] = { MOVE_NONE };

            StateInfo si;
            CheckInfo ci (pos);

            // Step 1. Initialize node
            Thread *thread  = pos.thread ();
            bool   in_check = pos.checkers () != U64 (0);

            if (SPNode)
            {
                splitpoint = (ss)->splitpoint;
                best_move  = splitpoint->best_move;
                best_value = splitpoint->best_value;

                tte      = NULL;
                tt_move  = excluded_move = MOVE_NONE;
                tt_value = VALUE_NONE;

                ASSERT (splitpoint->best_value > -VALUE_INFINITE);
                ASSERT (splitpoint->moves_count > 0);

                goto moves_loop;
            }

            moves_count  = 0;
            quiets_count = 0;

            best_value = -VALUE_INFINITE;
            best_move  = (ss)->current_move = (ss)->tt_move = (ss+1)->excluded_move = MOVE_NONE;
            (ss)->ply  = (ss-1)->ply + 1;

            (ss+1)->skip_null_move  = false;
            (ss+1)->reduction       = DEPTH_ZERO;
            (ss+2)->killer_moves[0] = MOVE_NONE;
            (ss+2)->killer_moves[1] = MOVE_NONE;

            // Used to send sel_depth info to GUI
            if (PVNode)
            {
                if (thread->max_ply < (ss)->ply)
                {
                    thread->max_ply = (ss)->ply;
                }
            }

            if (!RootNode)
            {
                // Step 2. Check for aborted search and immediate draw
                if (Signals.stop || pos.draw () || ((ss)->ply > MAX_PLY))
                {
                    return ((ss)->ply > MAX_PLY && !in_check) ? evaluate (pos)
                        : DrawValue[pos.active ()];
                }

                // Step 3. Mate distance pruning. Even if we mate at the next move our score
                // would be at best mates_in((ss)->ply+1), but if alpha is already bigger because
                // a shorter mate was found upward in the tree then there is no need to search
                // further, we will never beat current alpha. Same logic but with reversed signs
                // applies also in the opposite condition of being mated instead of giving mate,
                // in this case return a fail-high score.
                alpha = max (mated_in ((ss)->ply +0), alpha);
                beta  = min (mates_in ((ss)->ply +1), beta);

                if (alpha >= beta)
                {
                    return alpha;
                }
            }

            // Step 4. Transposition table lookup
            // We don't want the score of a partial search to overwrite a previous full search
            // TT value, so we use a different position key in case of an excluded move.
            excluded_move = (ss)->excluded_move;

            posi_key = (excluded_move != MOVE_NONE)
                     ? pos.posi_key_excl ()
                     : pos.posi_key ();

            tte      = TT.retrieve (posi_key);
            tt_move  = (ss)->tt_move = RootNode    ? RootMoves[IndexPV].pv[0]
                                     : tte != NULL ? tte->move () : MOVE_NONE;
            tt_value = tte != NULL ? value_fr_tt (tte->value (), (ss)->ply) : VALUE_NONE;

            if (!RootNode)
            {
                // At PV nodes we check for exact scores, while at non-PV nodes we check for
                // a fail high/low. Biggest advantage at probing at PV nodes is to have a
                // smooth experience in analysis mode. We don't probe at Root nodes otherwise
                // we should also update RootMoveList to avoid bogus output.
                if (   (tte != NULL)
                    && (tt_value != VALUE_NONE) // Only in case of TT access race
                    && (tte->depth () >= depth)
                    && (        PVNode ?  tte->bound () == BND_EXACT
                    : tt_value >= beta ? (tte->bound () &  BND_LOWER)
                                       : (tte->bound () &  BND_UPPER))
                   )
                {
                    (ss)->current_move = tt_move; // Can be MOVE_NONE

                    // If tt_move is quiet, update history, killer moves, countermove and followupmove on TT hit
                    if (   (tt_value >= beta)
                        && (tt_move != MOVE_NONE)
                        && !(pos.capture_or_promotion (tt_move))
                        && !(in_check)
                       )
                    {
                        update_stats (pos, ss, tt_move, depth, NULL, 0);
                    }

                    return tt_value;
                }

            }

            // Step 5. Evaluate the position statically and update parent's gain statistics
            if (in_check)
            {
                eval = (ss)->static_eval = VALUE_NONE;
                goto moves_loop;
            }

            // Rest of code is skipped when in check
            // -------------------------------------

            if (tte != NULL)
            {
                // Never assume anything on values stored in TT
                Value eval_ = tte->eval ();
                if (VALUE_NONE == eval_) eval_ = evaluate (pos);
                eval = (ss)->static_eval = eval_;

                // Can tt_value be used as a better position evaluation?
                if (VALUE_NONE != tt_value)
                {
                    if (tte->bound () & (tt_value > eval ? BND_LOWER : BND_UPPER))
                    {
                        eval = tt_value;
                    }
                }
            }
            else
            {
                eval = (ss)->static_eval = evaluate (pos);

                TT.store (
                    posi_key,
                    MOVE_NONE,
                    DEPTH_NONE,
                    BND_NONE,
                    pos.game_nodes (),
                    VALUE_NONE,
                    (ss)->static_eval);
            }

            // Updates Gains
            if (   (pos.capture_type () == NONE)
                && ((ss  )->static_eval != VALUE_NONE)
                && ((ss-1)->static_eval != VALUE_NONE)
                && ((move = (ss-1)->current_move) != MOVE_NULL)
                && (mtype (move) == NORMAL)
               )
            {
                Square dst = dst_sq (move);
                Gains.update (pos[dst], dst, -((ss-1)->static_eval + (ss)->static_eval));
            }

            if (!PVNode) // (is omitted in PV nodes)
            {
                // Step 6. Razoring
                if (   (depth < (4*ONE_MOVE))
                    && (abs (beta) < VALUE_MATES_IN_MAX_PLY)
                    && (tt_move == MOVE_NONE)
                    && (!pos.pawn_on_7thR (pos.active ()))
                   )
                {
                    Value ralpha = alpha - razor_margin (depth);
                    if (eval <= ralpha)
                    {
                        Value ver_value = search_quien<NonPV, false> (pos, ss, ralpha, ralpha+1, DEPTH_ZERO);
                        if (ver_value <= ralpha)
                        {
                            return ver_value;
                        }
                    }
                }
            
                // Step 7. Futility pruning: child node
                // We're betting that the opponent doesn't have a move that will reduce
                // the score by more than futility_margin (depth) if we do a null move.
                if (   !((ss)->skip_null_move)
                    && (depth < (7*ONE_MOVE))
                    && (abs (beta) < VALUE_MATES_IN_MAX_PLY)
                    && (abs (eval) < VALUE_KNOWN_WIN)
                    && (pos.non_pawn_material (pos.active ()) != VALUE_ZERO)
                   )
                {
                    Value fut_eval = eval - futility_margin (depth);
                    if (fut_eval >= beta)
                    {
                        return fut_eval;
                    }
                }

                // Step 8. Null move search with verification search
                if (   !((ss)->skip_null_move)
                    && (depth >= (2*ONE_MOVE))
                    && (eval >= beta)
                    && (abs (beta) < VALUE_MATES_IN_MAX_PLY)
                    && (pos.non_pawn_material (pos.active ()) != VALUE_ZERO)
                   )
                {
                    ASSERT (eval >= beta);

                    (ss)->current_move = MOVE_NULL;

                    // Null move dynamic (variable) reduction based on depth and value
                    Depth R = Depth (
                            + (3*ONE_MOVE)
                            + (depth>>2)
                            + ((i32 (eval - beta) / VALUE_EG_PAWN)*ONE_MOVE));

                    // Do null move
                    pos.do_null_move (si);
                    (ss+1)->skip_null_move = true;

                    // Null window (alpha, beta) = (beta-1, beta):
                    Value null_value = (depth-R < ONE_MOVE)
                        ? -search_quien<NonPV, false> (pos, ss+1, -beta, -(beta-1), DEPTH_ZERO)
                        : -search      <NonPV       > (pos, ss+1, -beta, -(beta-1), depth-R, !cut_node);

                    (ss+1)->skip_null_move = false;
                    // Undo null move
                    pos.undo_null_move ();

                    if (null_value >= beta)
                    {
                        // Do not return unproven mate scores
                        if (null_value >= VALUE_MATES_IN_MAX_PLY)
                        {
                            null_value = beta;
                        }
                        if (depth < (12*ONE_MOVE))
                        {
                            return null_value;
                        }

                        // Do verification search at high depths
                        (ss)->skip_null_move = true;
                        Value veri_value = (depth-R < ONE_MOVE)
                            ? search_quien<NonPV, false> (pos, ss, beta-1, beta, DEPTH_ZERO)
                            : search      <NonPV       > (pos, ss, beta-1, beta, depth-R, false);
                        (ss)->skip_null_move = false;
                        if (veri_value >= beta)
                        {
                            return null_value;
                        }
                    }
                }

                // Step 9. ProbCut
                // If we have a very good capture (i.e. SEE > see[captured_piece_type])
                // and a reduced search returns a value much above beta,
                // we can (almost) safely prune the previous move.
                if (   (depth >= (5*ONE_MOVE))
                    && !((ss)->skip_null_move)
                    && (abs (beta) < VALUE_MATES_IN_MAX_PLY)
                   )
                {
                    Value rbeta  = beta + 200;
                    if (rbeta > VALUE_INFINITE)
                    {
                        rbeta = VALUE_INFINITE;
                    }

                    Depth rdepth = depth - (4*ONE_MOVE);

                    ASSERT (rdepth >= ONE_MOVE);
                    ASSERT ((ss-1)->current_move != MOVE_NONE);
                    ASSERT ((ss-1)->current_move != MOVE_NULL);

                    // Initialize a MovePicker object for the current position,
                    // and prepare to search the moves.
                    MovePicker mp (pos, History, tt_move, pos.capture_type ());

                    while ((move = mp.next_move<false> ()) != MOVE_NONE)
                    {
                        if (!pos.legal (move, ci.pinneds)) continue;

                        (ss)->current_move = move;
                        pos.do_move (move, si, pos.gives_check (move, ci) ? &ci : NULL);
                        Value value = -search<NonPV> (pos, ss+1, -rbeta, -(rbeta-1), rdepth, !cut_node);
                        pos.undo_move ();
                        if (value >= rbeta)
                        {
                            return value;
                        }
                    }
                }

            }

            // Step 10. Internal iterative deepening (skipped when in check)
            if (   (depth >= ((PVNode ? 5 : 8)*ONE_MOVE))
                && (tt_move == MOVE_NONE)
                && (PVNode || (ss)->static_eval + 256 >= beta)
               )
            {
                Depth d = depth - Depth ((2*ONE_MOVE) + (PVNode ? 0 : depth>>2));

                (ss)->skip_null_move = true;
                search<PVNode ? PV : NonPV> (pos, ss, alpha, beta, d, true);
                (ss)->skip_null_move = false;

                tte = TT.retrieve (posi_key);
                tt_move = tte ? tte->move () : MOVE_NONE;
            }

        moves_loop: // When in check and at SPNode search starts from here

            Square opp_move_sq = dst_sq ((ss-1)->current_move);
            Move cm[CLR_NO] =
            {
                CounterMoves[pos[opp_move_sq]][opp_move_sq].first,
                CounterMoves[pos[opp_move_sq]][opp_move_sq].second,
            };

            Square own_move_sq = dst_sq ((ss-2)->current_move);
            Move fm[CLR_NO] =
            {
                FollowupMoves[pos[own_move_sq]][own_move_sq].first,
                FollowupMoves[pos[own_move_sq]][own_move_sq].second,
            };

            MovePicker mp (pos, History, tt_move, depth, cm, fm, ss);

            Value value = best_value; // Workaround a bogus 'uninitialized' warning under gcc

            bool improving =
                (  ((ss  )->static_eval >= (ss-2)->static_eval)
                || ((ss  )->static_eval == VALUE_NONE)
                || ((ss-2)->static_eval == VALUE_NONE)
                );

            bool singular_ext_node =
                (  (!RootNode && !SPNode)
                && (depth >= (8*ONE_MOVE))
                && (tt_move != MOVE_NONE)
                && (excluded_move == MOVE_NONE) // Recursive singular search is not allowed
                && (tte->bound () & BND_LOWER)
                && (tte->depth () >= depth - (3*ONE_MOVE))
                );

            point elapsed;

            if (RootNode)
            {
                if (Threadpool.main () == thread)
                {
                    elapsed = now () - SearchTime;
                    if (elapsed > InfoDuration)
                    {
                        sync_cout
                            << "info"
                            << " depth " << u16 (depth>>ONE_PLY)
                            << " time "  << elapsed
                            << sync_endl;
                    }
                }
            }

            // Step 11. Loop through moves
            // Loop through all pseudo-legal moves until no moves remain or a beta cutoff occurs
            while ((move = mp.next_move<SPNode> ()) != MOVE_NONE)
            {
                ASSERT (_ok (move));

                if (move == excluded_move) continue;

                // At root obey the "searchmoves" option and skip moves not listed in Root
                // Move List, as a consequence any illegal move is also skipped. In MultiPV
                // mode we also skip PV moves which have been already searched.
                if (RootNode)
                {
                    if (!count (RootMoves.begin () + IndexPV, RootMoves.end (), move)) continue;
                }

                if (SPNode)
                {
                    // Shared counter cannot be decremented later if move turns out to be illegal
                    if (!pos.legal (move, ci.pinneds)) continue;

                    moves_count = ++splitpoint->moves_count;
                    splitpoint->mutex.unlock ();
                }
                else
                {
                    ++moves_count;
                }

                if (RootNode)
                {
                    Signals.root_1stmove = (1 == moves_count);

                    if (Threadpool.main () == thread)
                    {
                        elapsed = now () - SearchTime;
                        if (elapsed > InfoDuration)
                        {
                            sync_cout
                                << "info"
                                //<< " depth "          << u16 (depth>>ONE_PLY)
                                << " currmovenumber " << setw (2) << u16 (moves_count + IndexPV)
                                << " currmove "       << move_to_can (move, pos.chess960 ())
                                << " time "           << elapsed
                                << sync_endl;
                        }
                    }
                }

                Depth ext = DEPTH_ZERO;

                bool capture_or_promotion = pos.capture_or_promotion (move);

                bool gives_check= pos.gives_check (move, ci);

                bool dangerous  = 
                    (  (gives_check)
                    || (NORMAL != mtype (move))
                    || (pos.advanced_pawn_push (move)));

                // Step 12. Extend checks
                if (gives_check && pos.see_sign (move) >= VALUE_ZERO)
                {
                    ext = ONE_MOVE;
                }

                // Singular extension(SE) search. If all moves but one fail low on a search of
                // (alpha-s, beta-s), and just one fails high on (alpha, beta), then that move
                // is singular and should be extended. To verify this we do a reduced search
                // on all the other moves but the tt_move, if result is lower than tt_value minus
                // a margin then we extend tt_move.
                if (   (singular_ext_node)
                    && (move == tt_move)
                    && (abs (tt_value) < VALUE_KNOWN_WIN)
                    && (ext == DEPTH_ZERO)
                    && (pos.legal (move, ci.pinneds))
                   )
                {
                    ASSERT (tt_value != VALUE_NONE);

                    Value rbeta = tt_value - i32 (depth);

                    (ss)->excluded_move  = move;
                    (ss)->skip_null_move = true;
                    value = search<NonPV> (pos, ss, rbeta-1, rbeta, Depth (depth>>1), cut_node);
                    (ss)->skip_null_move = false;
                    (ss)->excluded_move  = MOVE_NONE;

                    if (value < rbeta)
                    {
                        ext = ONE_MOVE;
                    }
                }

                // Update the current move (this must be done after singular extension search)
                Depth new_depth = depth - ONE_MOVE + ext;

                if (!PVNode)
                {
                    // Step 13. Pruning at shallow depth (exclude PV nodes)
                    if (   !(capture_or_promotion)
                        && !(in_check)
                        && !(dangerous)
                     // && (move != tt_move) Already implicit in the next condition
                        && (best_value > VALUE_MATED_IN_MAX_PLY)
                       )
                    {
                        // Move count based pruning
                        if (   (depth < (16*ONE_MOVE))
                            && (moves_count >= FutilityMoveCounts[improving][depth])
                           )
                        {
                            if (SPNode)
                            {
                                splitpoint->mutex.lock ();
                            }
                            continue;
                        }

                        // Value based pruning
                        // We illogically ignore reduction condition depth >= (3*ONE_MOVE) for predicted depth,
                        // but fixing this made program slightly weaker.
                        Depth predicted_depth = new_depth - reduction<PVNode> (improving, depth, moves_count);

                        // Futility pruning: parent node
                        if (predicted_depth < (7*ONE_MOVE))
                        {
                            Value futility_value = (ss)->static_eval + futility_margin (predicted_depth)
                                                 + Gains[pos[org_sq (move)]][dst_sq (move)] + 128;

                            if (futility_value <= alpha)
                            {
                                if (best_value < futility_value)
                                {
                                    best_value = futility_value;
                                }

                                if (SPNode)
                                {
                                    splitpoint->mutex.lock ();
                                    if (splitpoint->best_value < best_value)
                                    {
                                        splitpoint->best_value = best_value;
                                    }
                                }
                                continue;
                            }
                        }

                        // Prune moves with negative SEE at low depths
                        if (   (predicted_depth < (4*ONE_MOVE))
                            && (pos.see_sign (move) < VALUE_ZERO)
                           )
                        {
                            if (SPNode)
                            {
                                splitpoint->mutex.lock ();
                            }
                            continue;
                        }
                    }

                }

                // Check for legality only before to do the move
                if (!SPNode)
                {
                    if (!RootNode)
                    {
                        // Not legal decrement move-count & continue
                        if (!pos.legal (move, ci.pinneds))
                        {
                            --moves_count;
                            continue;
                        }
                    }

                    if (   !(capture_or_promotion)
                        && (quiets_count < MAX_QUIETS)
                       )
                    {
                        quiet_moves[quiets_count++] = move;
                    }
                }

                bool is_pv_move = PVNode && (1 == moves_count);
                (ss)->current_move = move;

                // Step 14. Make the move
                pos.do_move (move, si, gives_check ? &ci : NULL);

                bool full_depth_search;

                // Step 15. Reduced depth search (LMR).
                // If the move fails high will be re-searched at full depth.
                if (   !(is_pv_move)
                    && (depth >= (3*ONE_MOVE))
                    && !(capture_or_promotion)
                    && (move != tt_move)
                    && (move != (ss)->killer_moves[0])
                    && (move != (ss)->killer_moves[1])
                   )
                {
                    (ss)->reduction = reduction<PVNode> (improving, depth, moves_count);

                    if (!PVNode && cut_node)
                    {
                        (ss)->reduction += ONE_MOVE;
                    }
                    else if (History[pos[dst_sq (move)]][dst_sq (move)] < VALUE_ZERO)
                    {
                        (ss)->reduction += ONE_PLY;
                    }

                    if (move == cm[0] || move == cm[1])
                    {
                        (ss)->reduction = max (DEPTH_ZERO, (ss)->reduction - ONE_MOVE);
                    }

                    // TODO::
                    Depth red_depth = new_depth - (ss)->reduction;
                    if (red_depth < ONE_MOVE)
                    {
                        red_depth = ONE_MOVE;
                    }

                    if (SPNode)
                    {
                        alpha = splitpoint->alpha;
                    }

                    value = 
                        //  (red_depth < ONE_MOVE)
                        //? (gives_check
                        //? -search_quien<NonPV, true > (pos, ss+1, -(alpha+1), -alpha, DEPTH_ZERO)
                        //: -search_quien<NonPV, false> (pos, ss+1, -(alpha+1), -alpha, DEPTH_ZERO))
                        //: -search      <NonPV       > (pos, ss+1, -(alpha+1), -alpha, red_depth, true);
                        -search      <NonPV       > (pos, ss+1, -(alpha+1), -alpha, red_depth, true);

                    // Research at intermediate depth if reduction is very high
                    if ((alpha < value) && ((ss)->reduction >= (4*ONE_MOVE)))
                    {
                        Depth inter_depth = max (new_depth - (2*ONE_MOVE), ONE_MOVE);
                        value = -search<NonPV> (pos, ss+1, -(alpha+1), -alpha, inter_depth, true);
                    }

                    full_depth_search = ((alpha < value) && ((ss)->reduction != DEPTH_ZERO));
                    (ss)->reduction = DEPTH_ZERO;
                }
                else
                {
                    full_depth_search = !is_pv_move;
                }

                // Step 16. Full depth search, when LMR is skipped or fails high
                if (full_depth_search)
                {
                    if (SPNode)
                    {
                        alpha = splitpoint->alpha;
                    }

                    value =
                          (new_depth < ONE_MOVE)
                        ? (gives_check
                        ? -search_quien<NonPV, true > (pos, ss+1, -(alpha+1), -(alpha), DEPTH_ZERO)
                        : -search_quien<NonPV, false> (pos, ss+1, -(alpha+1), -(alpha), DEPTH_ZERO))
                        : -search      <NonPV       > (pos, ss+1, -(alpha+1), -(alpha), new_depth, !cut_node);
                }

                // Principal Variation Search
                if (PVNode)
                {
                    // For PV nodes only, do a full PV search on the first move or after a fail
                    // high (in the latter case search only if value < beta), otherwise let the
                    // parent node fail low with value <= alpha and to try another move.
                    if (is_pv_move || ((alpha < value) && (RootNode || (value < beta))))
                    {
                        value =
                              (new_depth < ONE_MOVE)
                            ? (gives_check
                            ? -search_quien<PV, true > (pos, ss+1, -beta, -alpha, DEPTH_ZERO)
                            : -search_quien<PV, false> (pos, ss+1, -beta, -alpha, DEPTH_ZERO))
                            : -search      <PV       > (pos, ss+1, -beta, -alpha, new_depth, false);
                    }
                }

                // Step 17. Undo move
                pos.undo_move ();

                ASSERT (-VALUE_INFINITE < value && value < +VALUE_INFINITE);

                // Step 18. Check for new best move
                if (SPNode)
                {
                    splitpoint->mutex.lock ();
                    best_value = splitpoint->best_value;
                    alpha      = splitpoint->alpha;
                }
                
                // Finished searching the move. If a stop or a cutoff occurred,
                // the return value of the search cannot be trusted,
                // and return immediately without updating best move, PV and TT.
                if (Signals.stop || thread->cutoff_occurred ())
                {
                    return value;
                }

                if (RootNode)
                {
                    RootMove &rm = *find (RootMoves.begin (), RootMoves.end (), move);

                    // PV move or new best move ?
                    if (is_pv_move || alpha < value)
                    {
                        rm.value[0] = value;
                        //rm.nodes = pos.game_nodes ();
                        rm.extract_pv_from_tt (pos);

                        // We record how often the best move has been changed in each
                        // iteration. This information is used for time management:
                        // When the best move changes frequently, we allocate some more time.
                        if (!is_pv_move) // (alpha < value)
                        {
                            ++BestMoveChanges;
                        }
                    }
                    else
                    {
                        // All other moves but the PV are set to the lowest value, this
                        // is not a problem when sorting becuase sort is stable and move
                        // position in the list is preserved, just the PV is pushed up.
                        rm.value[0] = -VALUE_INFINITE;
                    }
                }

                if (best_value < value)
                {
                    best_value = (SPNode) ? splitpoint->best_value = value : value;

                    if (alpha < value)
                    {
                        best_move = (SPNode) ? splitpoint->best_move = move : move;

                        if (PVNode && (value < beta)) // Update alpha! Always alpha < beta
                        {
                            alpha = (SPNode) ? splitpoint->alpha = value : value;
                        }
                        else
                        {
                            ASSERT (value >= beta); // Fail high

                            if (SPNode)
                            {
                                splitpoint->cut_off = true;
                            }
                            break;
                        }
                    }
                }

                // Not Split Point node
                // Step 19. Check for splitting the search
                if (!SPNode)
                {
                    if (   (Threadpool.split_depth <= depth)
                        && (Threadpool.available_slave (thread) != NULL)
                        && (thread->splitpoint_threads < MAX_SPLITPOINT_THREADS)
                       )
                    {
                        ASSERT (alpha >= best_value && best_value < beta);

                        thread->split<FakeSplit> (pos, ss, alpha, beta, best_value, best_move, depth, moves_count, mp, NT, cut_node);

                        if (best_value >= beta)
                        {
                            break;
                        }
                    }
                }
            }

            if (!SPNode)
            {
                // Step 20. Check for mate and stalemate
                // All legal moves have been searched and if there are no legal moves, it
                // must be mate or stalemate, so return value accordingly.
                // If in a singular extension search then return a fail low score.
                if (0 == moves_count)
                {
                    return (excluded_move != MOVE_NONE) ? alpha
                        : in_check ? mated_in ((ss)->ply)
                        : DrawValue[pos.active ()];
                }

                TT.store (
                    posi_key,
                    best_move,
                    depth,
                    best_value >= beta ? BND_LOWER : PVNode && best_move ? BND_EXACT : BND_UPPER,
                    pos.game_nodes (),
                    value_to_tt (best_value, (ss)->ply),
                    (ss)->static_eval);

                // Quiet best move:
                if ((best_value >= beta) && (best_move != MOVE_NONE))
                {
                    // Update history, killer, counter & followup moves
                    if (!in_check && !pos.capture_or_promotion (best_move))
                    {
                        update_stats (pos, ss, best_move, depth, quiet_moves, quiets_count);
                    }
                }
            }

            ASSERT (-VALUE_INFINITE < best_value && best_value < +VALUE_INFINITE);
            return best_value;
        }

        // iter_deep_loop() is the main iterative deepening loop. It calls search() repeatedly
        // with increasing depth until:
        // - the allocated thinking time has been consumed,
        // - the user stops the search,
        // - the maximum search depth is reached.
        // Time management; with iterative deepining enabled you can specify how long
        // you want the computer to think rather than how deep you want it to think. 
        inline void iter_deep_loop (Position &pos)
        {
            Stack stack[MAX_PLY_6]
                , *ss = stack+2; // To allow referencing (ss-2)

            memset (ss-2, 0x00, 5*sizeof (*ss));
            (ss-1)->current_move = MOVE_NULL; // Hack to skip update gains

            TT.new_gen ();

            Gains.clear ();
            History.clear ();
            CounterMoves.clear ();
            FollowupMoves.clear ();

            BestMoveChanges  = 0.0;

            Value best_value = -VALUE_INFINITE
                , alpha      = -VALUE_INFINITE
                , beta       = +VALUE_INFINITE
                , window     =  VALUE_ZERO;

            i32 depth    =  DEPTH_ZERO;

            MultiPV   = i32 (Options["MultiPV"]);
            u08 level = i32 (Options["Skill Level"]);

            Skill skill (level);

            // Do we have to play with skill handicap?
            // In this case enable MultiPV search to MIN_SKILL_MULTIPV
            // that we will use behind the scenes to retrieve a set of possible moves.
            if (skill.enabled ())
            {
                if (MultiPV < MIN_SKILL_MULTIPV)
                {
                    MultiPV = MIN_SKILL_MULTIPV;
                }
            }

            if (MultiPV > RootMoves.size ())
            {
                MultiPV = RootMoves.size ();
            }

            // Iterative deepening loop until requested to stop or target depth reached
            while (++depth <= MAX_PLY && !Signals.stop && (Limits.depth == 0 || depth <= Limits.depth))
            {
                // Age out PV variability metric
                BestMoveChanges *= 0.5;

                // Save last iteration's scores before first PV line is searched and
                // all the move scores but the (new) PV are set to -VALUE_INFINITE.
                for (u08 i = 0; i < RootMoves.size (); ++i)
                {
                    RootMoves[i].value[1] = RootMoves[i].value[0];
                }
                // MultiPV loop. We perform a full root search for each PV line
                for (IndexPV = 0; (IndexPV < MultiPV) && !Signals.stop; ++IndexPV)
                {
                    // Reset Aspiration window starting size
                    if (depth > 4)
                    {
<<<<<<< HEAD
                        window = Value (depth >= 32 ? 20 - (depth>>2) : 12);
=======
                        window = Value (depth < 32 ? 20 - (depth>>2) : 12);
>>>>>>> 18a11bd7
                        alpha  = max (RootMoves[IndexPV].value[1] - window, -VALUE_INFINITE);
                        beta   = min (RootMoves[IndexPV].value[1] + window, +VALUE_INFINITE);
                    }

                    point elapsed;

                    // Start with a small aspiration window and, in case of fail high/low,
                    // research with bigger window until not failing high/low anymore.
                    do
                    {
                        best_value = search<Root> (pos, ss, alpha, beta, depth*ONE_MOVE, false);

                        Value contempt = Contempt[best_value > VALUE_DRAW];
                        DrawValue[ RootColor] = VALUE_DRAW - contempt;
                        DrawValue[~RootColor] = VALUE_DRAW + contempt;

                        // Bring to front the best move. It is critical that sorting is
                        // done with a stable algorithm because all the values but the first
                        // and eventually the new best one are set to -VALUE_INFINITE and
                        // we want to keep the same order for all the moves but the new
                        // PV that goes to the front. Note that in case of MultiPV search
                        // the already searched PV lines are preserved.
                        stable_sort (RootMoves.begin () + IndexPV, RootMoves.end ());

                        // Write PV back to transposition table in case the relevant
                        // entries have been overwritten during the search.
                        for (u08 i = 0; i <= IndexPV; ++i)
                        {
                            RootMoves[i].insert_pv_into_tt (pos);
                        }

                        // If search has been stopped break immediately. Sorting and
                        // writing PV back to TT is safe becuase RootMoves is still
                        // valid, although refers to previous iteration.
                        if (Signals.stop) break;

                        // When failing high/low give some update
                        // (without cluttering the UI) before to research.
                        if (   ((alpha >= best_value) || (best_value >= beta))
                            && ((elapsed = now () - SearchTime) > InfoDuration)
                           )
                        {
                            sync_cout << info_pv (pos, depth, alpha, beta, elapsed) << sync_endl;
                        }

                        // In case of failing low/high increase aspiration window and
                        // research, otherwise exit the loop.
                        if      (best_value <= alpha)
                        {
                            alpha = max (best_value - window, -VALUE_INFINITE);

                            Signals.root_failedlow = true;
                            Signals.stop_ponderhit = false;
                        }
                        else if (best_value >= beta)
                        {
                            beta  = min (best_value + window, +VALUE_INFINITE);
                        }
                        else
                        {
                            break;
                        }

                        window *= 1.5;

                        ASSERT (-VALUE_INFINITE <= alpha && alpha < beta && beta <= +VALUE_INFINITE);
                    }
                    while (alpha < beta);

                    // Sort the PV lines searched so far and update the GUI
                    stable_sort (RootMoves.begin (), RootMoves.begin () + IndexPV + 1);
                    
                    elapsed = now () - SearchTime;
                    if ((IndexPV + 1) == MultiPV || (elapsed > InfoDuration))
                    {
                        sync_cout << info_pv (pos, depth, alpha, beta, elapsed) << sync_endl;
                    }
                }

                // If skill levels are enabled and time is up, pick a sub-optimal best move
                if (skill.enabled () && skill.time_to_pick (depth))
                {
                    skill.pick_move ();
                    if (MOVE_NONE != skill.move)
                    {
                        swap (RootMoves[0], *find (RootMoves.begin (), RootMoves.end (), skill.move));
                    }
                }

                bool write_search_log = bool (Options["Write Search Log"]);
                if (write_search_log)
                {
                    string search_log_fn = string (Options["Search Log File"]);
                    LogFile log (search_log_fn);
                    log << pretty_pv (pos, depth, RootMoves[0].value[0], now () - SearchTime, &RootMoves[0].pv[0]) << endl;
                }

                // Have found a "mate in x"?
                if (   (Limits.mate != 0)
                    && (best_value >= VALUE_MATES_IN_MAX_PLY)
                    && (VALUE_MATE - best_value <= (Limits.mate*2))
                   )
                {
                    Signals.stop = true;
                }

                // Do we have time for the next iteration? Can we stop searching now?
                if (   Limits.use_timemanager ()
                    && !Signals.stop
                    && !Signals.stop_ponderhit
                   )
                {
                    // Take in account some extra time if the best move has changed
                    if (   (4 < depth && depth < MAX_PLY/2)
                        && (1 == MultiPV)
                       )
                    {
                        TimeMgr.pv_instability (BestMoveChanges);
                    }

                    // Stop the search early:
                    // If there is only one legal move available or 
                    // If all of the available time has been used.
                    if (   (RootMoves.size () == 1)
                        || ((now () - SearchTime) > TimeMgr.available_time ())
                       )
                    {
                        // If we are allowed to ponder do not stop the search now but
                        // keep pondering until GUI sends "ponderhit" or "stop".
                        if (Limits.ponder)
                        {
                            Signals.stop_ponderhit = true;
                        }
                        else
                        {
                            Signals.stop           = true;
                        }
                    }
                }
            }

        }

    } // namespace

    LimitsT             Limits;
    SignalsT volatile   Signals;

    vector<RootMove>    RootMoves;
    Position            RootPos;
    Color               RootColor;
    StateInfoStackPtr   SetupStates;

    Time::point         SearchTime;

    // initialize the PRNG only once
    PolyglotBook        Book;

    // RootMove::extract_pv_from_tt() builds a PV by adding moves from the TT table.
    // We consider also failing high nodes and not only EXACT nodes so to
    // allow to always have a ponder move even when we fail high at root node.
    // This results in a long PV to print that is important for position analysis.
    void RootMove::extract_pv_from_tt (Position &pos)
    {
        i08 ply = 0;
        Move m = pv[ply];
        pv.clear ();
        StateInfo states[MAX_PLY_6]
                , *si = states;

        const TTEntry *tte;
        do
        {
            pv.push_back (m);

            ASSERT (MoveList<LEGAL> (pos).contains (pv[ply]));

            pos.do_move (pv[ply++], *si++);
            tte = TT.retrieve (pos.posi_key ());
        }
        while (tte // Local copy, TT could change
            && (m = tte->move ()) != MOVE_NONE
            && pos.pseudo_legal (m)
            && pos.legal (m)
            && (ply < MAX_PLY)
            && (!pos.draw () || ply < 2));

        pv.push_back (MOVE_NONE); // Must be zero-terminating

        do
        {
            pos.undo_move ();
            --ply;
        }
        while (ply != 0);
    }
    // RootMove::insert_pv_in_tt() is called at the end of a search iteration, and
    // inserts the PV back into the TT. This makes sure the old PV moves are searched
    // first, even if the old TT entries have been overwritten.
    void RootMove::insert_pv_into_tt (Position &pos)
    {
        i08 ply = 0;
        StateInfo states[MAX_PLY_6]
                , *si = states;

        const TTEntry *tte;
        do
        {
            tte = TT.retrieve (pos.posi_key ());
            // Don't overwrite correct entries
            if (tte == NULL || tte->move () != pv[ply])
            {
                TT.store (
                    pos.posi_key (),
                    pv[ply],
                    DEPTH_NONE,
                    BND_NONE,
                    pos.game_nodes (),
                    VALUE_NONE,
                    VALUE_NONE);
            }

            ASSERT (MoveList<LEGAL> (pos).contains (pv[ply]));

            pos.do_move (pv[ply++], *si++);
        }
        while (MOVE_NONE != pv[ply]);

        do
        {
            pos.undo_move ();
            --ply;
        }
        while (ply != 0);
    }

    u64 perft (Position &pos, const Depth &depth)
    {
        return (depth > ONE_MOVE) ? _perft (pos, depth) : MoveList<LEGAL> (pos).size ();
    }

    void think ()
    {
        TimeMgr.initialize (Limits, RootPos.game_ply (), RootColor);

        DrawValue[WHITE] = VALUE_DRAW;
        DrawValue[BLACK] = VALUE_DRAW;
        i32 contempt = i32 (Options["Contempt Factor"]);
        Contempt[0] = (contempt+ 0) * VALUE_EG_PAWN / 100;
        Contempt[1] = (contempt+12) * VALUE_EG_PAWN / 100;

        bool write_search_log = bool (Options["Write Search Log"]);
        string search_log_fn  = string (Options["Search Log File"]);

        if (RootMoves.empty ())
        {
            RootMoves.push_back (RootMove (MOVE_NONE));
            sync_cout
                << "info"
                << " depth " << 0
                << " score " << score_uci (RootPos.checkers () ? -VALUE_MATE : VALUE_DRAW)
                << sync_endl;

            goto finish;
        }

        if (!Limits.infinite && Limits.mate == 0 && bool (Options["Own Book"]))
        {
            if (!Book.is_open ())
            {
                Book.open (string (Options["Book File"]), ios_base::in|ios_base::binary);
            }
            Move book_move = Book.probe_move (RootPos, bool (Options["Best Book Move"]));
            if (   book_move != MOVE_NONE
                && count (RootMoves.begin (), RootMoves.end (), book_move))
            {
                swap (RootMoves[0], *find (RootMoves.begin (), RootMoves.end (), book_move));
                goto finish;
            }
        }
        
        if (write_search_log)
        {
            LogFile log (search_log_fn);

            log << "----------->\n" << boolalpha
                << "fen:       " << RootPos.fen ()                   << "\n"
                << "infinite:  " << Limits.infinite                  << "\n"
                << "ponder:    " << Limits.ponder                    << "\n"
                << "time:      " << Limits.gameclock[RootColor].time << "\n"
                << "increment: " << Limits.gameclock[RootColor].inc  << "\n"
                << "movetime:  " << Limits.movetime                  << "\n"
                << "movestogo: " << u16 (Limits.movestogo)           << "\n"
                << "  d   score   time    nodes  pv\n"
                << "-----------------------------------------------------------"
                << endl;
        }

        // Reset the threads, still sleeping: will wake up at split time
        for (u08 t = 0; t < Threadpool.size (); ++t)
        {
            Threadpool[t]->max_ply = 0;
        }

        Threadpool.idle_sleep = bool (Options["Idle Threads Sleep"]);
        Threadpool.timer->start ();

        Threadpool.timer->notify_one ();// Wake up the recurring timer
        iter_deep_loop (RootPos);       // Let's start searching !

        Threadpool.timer->stop ();
        Threadpool.idle_sleep = true;   // Send idle threads to sleep

        if (write_search_log)
        {
            LogFile log (search_log_fn);

            point elapsed = now () - SearchTime;
            if (elapsed == 0) elapsed = 1;

            log << "Time:        " << elapsed                                   << "\n"
                << "Nodes:       " << RootPos.game_nodes ()                     << "\n"
                << "Nodes/sec.:  " << RootPos.game_nodes () * M_SEC / elapsed   << "\n"
                << "Hash-full:   " << TT.permill_full ()                        << "\n"
                << "Best move:   " << move_to_san (RootMoves[0].pv[0], RootPos) << "\n";
            if (RootMoves[0].pv[0] != MOVE_NONE)
            {
                StateInfo si;
                RootPos.do_move (RootMoves[0].pv[0], si);
                log << "Ponder move: " << move_to_san (RootMoves[0].pv[1], RootPos);
                RootPos.undo_move ();
            }
            log << endl;
        }

    finish:
        
        point elapsed = now () - SearchTime;
        if (elapsed == 0) elapsed = 1;

        // When search is stopped this info is printed
        sync_cout
            << "info"
            << " time "     << elapsed
            << " nodes "    << RootPos.game_nodes ()
            << " nps "      << RootPos.game_nodes () * M_SEC / elapsed
            << " hashfull " << TT.permill_full ()
            << sync_endl;

        // When we reach max depth we arrive here even without Signals.stop is raised,
        // but if we are pondering or in infinite search, according to UCI protocol,
        // we shouldn't print the best move before the GUI sends a "stop" or "ponderhit" command.
        // We simply wait here until GUI sends one of those commands (that raise Signals.stop).
        if (!Signals.stop && (Limits.ponder || Limits.infinite))
        {
            Signals.stop_ponderhit = true;
            RootPos.thread ()->wait_for (Signals.stop);
        }

        // Best move could be MOVE_NONE when searching on a stalemate position
        sync_cout << "bestmove " << move_to_can (RootMoves[0].pv[0], RootPos.chess960 ());
        if (RootMoves[0].pv[0] != MOVE_NONE)
        {
            cout << " ponder " << move_to_can (RootMoves[0].pv[1], RootPos.chess960 ());
        }
        cout << sync_endl;

    }

    // initialize() is called during startup to initialize various lookup tables
    void initialize ()
    {
        // Init reductions array
        for (u08 hd = 1; hd < 64; ++hd) // half-depth (ONE_PLY == 1)
        {
            for (u08 mc = 1; mc < 64; ++mc) // move-count
            {
                double     pv_red = 0.00 + log (double (hd)) * log (double (mc)) / 3.00;
                double non_pv_red = 0.33 + log (double (hd)) * log (double (mc)) / 2.25;
                Reductions[1][1][hd][mc] =     pv_red >= 1.0 ? u08 (    pv_red * i32 (ONE_MOVE)) : 0;
                Reductions[0][1][hd][mc] = non_pv_red >= 1.0 ? u08 (non_pv_red * i32 (ONE_MOVE)) : 0;

                Reductions[1][0][hd][mc] = Reductions[1][1][hd][mc];
                Reductions[0][0][hd][mc] = Reductions[0][1][hd][mc];
                // Smoother transition for LMR
                if      (Reductions[0][0][hd][mc] > (2*ONE_MOVE))
                {
                    Reductions[0][0][hd][mc] += ONE_MOVE;
                }
                else if (Reductions[0][0][hd][mc] > (1*ONE_MOVE))
                {
                    Reductions[0][0][hd][mc] += ONE_PLY;
                }
            }
        }

        // Init futility move count array
        for (u08 d = 0; d < 32; ++d)    // depth (ONE_MOVE == 2)
        {
            FutilityMoveCounts[0][d] = 2.40 + 0.222 * pow (d + 0.00, 1.80);
            FutilityMoveCounts[1][d] = 3.00 + 0.300 * pow (d + 0.98, 1.80);
        }
    }

}

namespace Threads {

    // check_time() is called by the timer thread when the timer triggers.
    // It is used to print debug info and, more importantly,
    // to detect when out of available time and thus stop the search.
    void check_time ()
    {
        static point last_time = now ();

        point now_time = now ();
        if ((now_time - last_time) >= M_SEC)
        {
            last_time = now_time;
            Debugger::dbg_print ();
        }

        if (Limits.ponder)
        {
            return;
        }

        u64 nodes = 0;
        if (Limits.nodes != 0)
        {
            Threadpool.mutex.lock ();

            nodes = RootPos.game_nodes ();
            // Loop across all splitpoints and sum accumulated SplitPoint nodes plus
            // all the currently active positions nodes.
            for (u08 t = 0; t < Threadpool.size (); ++t)
            {
                for (u08 s = 0; s < Threadpool[t]->splitpoint_threads; ++s)
                {
                    SplitPoint &sp = Threadpool[t]->splitpoints[s];
                    sp.mutex.lock ();

                    nodes += sp.nodes;
                    for (u08 idx = 0; idx < Threadpool.size (); ++idx)
                    {
                        if (sp.slaves_mask.test (idx))
                        {
                            const Position *pos = Threadpool[idx]->active_pos;
                            if (pos != NULL) nodes += pos->game_nodes ();
                        }
                    }

                    sp.mutex.unlock ();
                }
            }

            Threadpool.mutex.unlock ();
        }

        point elapsed = now_time - SearchTime;

        bool still_at_1stmove =
                (Signals.root_1stmove)
            && !(Signals.root_failedlow)
            && (elapsed > TimeMgr.available_time () * 3/4);

        bool no_more_time =
               (elapsed > TimeMgr.maximum_time () - 2 * TimerThread::Resolution)
            || (still_at_1stmove);

        if (   (Limits.use_timemanager () && no_more_time)
            || (Limits.movetime != 0 && (elapsed >= Limits.movetime))
            || (Limits.nodes    != 0 && (nodes   >= Limits.nodes))
           )
        {
            Signals.stop = true;
        }
    }

    // Thread::idle_loop() is where the thread is parked when it has no work to do
    void Thread::idle_loop ()
    {
        // Pointer 'splitpoint' is not null only if we are called from split<>(), and not
        // at the thread creation. So it means we are the splitpoint's master.
        SplitPoint *splitpoint = ((splitpoint_threads != 0) ? active_splitpoint : NULL);
        ASSERT ((splitpoint == NULL) || ((splitpoint->master == this) && searching));

        do
        {
            // If we are not searching, wait for a condition to be signaled instead of
            // wasting CPU time polling for work.
            while ((!searching && Threadpool.idle_sleep) || exit)
            {
                if (exit)
                {
                    ASSERT (splitpoint == NULL);
                    return;
                }

                // Grab the lock to avoid races with Thread::notify_one ()
                mutex.lock ();

                // If we are master and all slaves have finished then exit idle_loop
                if (splitpoint != NULL && splitpoint->slaves_mask.none ())
                {
                    mutex.unlock ();
                    break;
                }

                // Do sleep after retesting sleep conditions under lock protection, in
                // particular we need to avoid a deadlock in case a master thread has,
                // in the meanwhile, allocated us and sent the notify_one () call before
                // we had the chance to grab the lock.
                if (!searching && !exit)
                {
                    sleep_condition.wait (mutex);
                }

                mutex.unlock ();
            }

            // If this thread has been assigned work, launch a search
            if (searching)
            {
                ASSERT (!exit);

                Threadpool.mutex.lock ();

                ASSERT (searching);
                ASSERT (active_splitpoint != NULL);
                
                SplitPoint *sp = active_splitpoint;

                Threadpool.mutex.unlock ();

                Stack stack[MAX_PLY_6]
                    , *ss = stack+2; // To allow referencing (ss-2)

                Position pos (*(sp)->pos, this);

                memcpy (ss-2, (sp)->ss-2, 5*sizeof (*ss));
                (ss)->splitpoint = sp;

                // Lock splitpoint
                (sp)->mutex.lock ();

                ASSERT (active_pos == NULL);

                active_pos = &pos;

                switch ((sp)->node_type)
                {
                case Root:  search<SplitPointRoot > (pos, ss, (sp)->alpha, (sp)->beta, (sp)->depth, (sp)->cut_node); break;
                case PV:    search<SplitPointPV   > (pos, ss, (sp)->alpha, (sp)->beta, (sp)->depth, (sp)->cut_node); break;
                case NonPV: search<SplitPointNonPV> (pos, ss, (sp)->alpha, (sp)->beta, (sp)->depth, (sp)->cut_node); break;
                default: ASSERT (false);
                }

                ASSERT (searching);

                searching  = false;
                active_pos = NULL;
                (sp)->slaves_mask.reset (idx);
                (sp)->nodes += pos.game_nodes ();

                // Wake up master thread so to allow it to return from the idle loop
                // in case we are the last slave of the splitpoint.
                if (   Threadpool.idle_sleep
                    && (this != (sp)->master)
                    && (sp)->slaves_mask.none ())
                {
                    ASSERT (!(sp)->master->searching);
                    (sp)->master->notify_one ();
                }

                // After releasing the lock we cannot access anymore any splitpoint
                // related data in a safe way becuase it could have been released under
                // our feet by the sp master. Also accessing other Thread objects is
                // unsafe because if we are exiting there is a chance are already freed.
                (sp)->mutex.unlock ();
            }

            // If this thread is the master of a splitpoint and all slaves have finished
            // their work at this splitpoint, return from the idle loop.
            if (splitpoint != NULL && splitpoint->slaves_mask.none ())
            {
                splitpoint->mutex.lock ();
                bool finished = splitpoint->slaves_mask.none (); // Retest under lock protection
                splitpoint->mutex.unlock ();
                if (finished) return;
            }
        }
        while (!exit);
    }
}<|MERGE_RESOLUTION|>--- conflicted
+++ resolved
@@ -1443,11 +1443,7 @@
                     // Reset Aspiration window starting size
                     if (depth > 4)
                     {
-<<<<<<< HEAD
-                        window = Value (depth >= 32 ? 20 - (depth>>2) : 12);
-=======
                         window = Value (depth < 32 ? 20 - (depth>>2) : 12);
->>>>>>> 18a11bd7
                         alpha  = max (RootMoves[IndexPV].value[1] - window, -VALUE_INFINITE);
                         beta   = min (RootMoves[IndexPV].value[1] + window, +VALUE_INFINITE);
                     }
