--- conflicted
+++ resolved
@@ -86,11 +86,7 @@
     , threshold (Value(-4000*d))
     , recap_sq (Square::NO)
     , piece_destiny_history (pdh)
-<<<<<<< HEAD
     , i (0)
-=======
-	, i (0)
->>>>>>> ff54c0c4
     , refutation_moves (km, km + MaxKillers)
     , pick_quiets (true)
 {
@@ -302,17 +298,10 @@
         goto top;
 
     case Stage::NAT_GOOD_CAPTURES:
-<<<<<<< HEAD
         if (Move::NONE != select_move<BEST> ([&]() { return pos.see_ge (move, Value(-moves[i-1].value * 55 / 1024)) ?
                                                                 true :
                                                                 // Move losing capture to bad_capture_moves to be tried later
                                                                 (bad_capture_moves.push_back (move), false); }))
-=======
-        if (MOVE_NONE != select_move<BEST> ([&]() { return pos.see_ge (move, Value(-moves[i-1].value * 55 / 1024)) ?
-                                                               true :
-                                                               // Move losing capture to bad_capture_moves to be tried later
-                                                               (bad_capture_moves.push_back (move), false); }))
->>>>>>> ff54c0c4
         {
             return move;
         }
@@ -347,11 +336,7 @@
         /* fall through */
     case Stage::NAT_QUIETS:
         if (   pick_quiets
-<<<<<<< HEAD
             && Move::NONE != select_move<NEXT> ([]() { return true; }))
-=======
-            && MOVE_NONE != select_move<NEXT> ([]() { return true; }))
->>>>>>> ff54c0c4
         {
             return move;
         }
@@ -359,7 +344,7 @@
         i = 0;
         /* fall through */
     case Stage::NAT_BAD_CAPTURES:
-        return i < bad_capture_moves.size () ? bad_capture_moves[i++] : MOVE_NONE;
+        return i < bad_capture_moves.size () ? bad_capture_moves[i++] : Move::NONE;
 
     case Stage::EVA_EVASION_INIT:
         assert(0 != pos.si->checkers);
@@ -384,20 +369,15 @@
         return select_move<BEST> ([&]() { return pos.see_ge (move, threshold); });
 
     case Stage::QS_CAPTURES:
-<<<<<<< HEAD
         if (Move::NONE != select_move<BEST> ([&]() { return depth > DepthQSRecapture
                                                          || recap_sq == dst_sq (move); }))
-=======
-        if (MOVE_NONE != select_move<BEST> ([&]() { return depth > DepthQSRecapture
-                                           || recap_sq == dst_sq (move); }))
->>>>>>> ff54c0c4
         {
             return move;
         }
 
         if (depth <= DepthQSNoCheck)
         {
-            return MOVE_NONE;
+            return Move::NONE;
         }
         ++stage;
         /* fall through */
