--- conflicted
+++ resolved
@@ -197,21 +197,13 @@
 DEPENDFLAGS += -std=c++11
 LDFLAGS     += $(EXTRALDFLAGS)
 
-<<<<<<< HEAD
-# gcc (default)
-ifeq ($(COMP), )
-	COMP = gcc
-endif
-
-ifeq ($(COMP), gcc)
-=======
 # Default (gcc)
 ifeq ($(COMP),)
 	COMP = gcc
 endif
 
 ifeq ($(COMP),gcc)
->>>>>>> 92b3a739
+
 	comp = gcc
 	CXX  = g++
 	CXXFLAGS += -pedantic -Wextra -Wshadow
@@ -220,31 +212,18 @@
 	endif
 endif
 
-<<<<<<< HEAD
-ifeq ($(COMP), mingw)
-	comp = mingw
-
-	ifeq ($(UNAME), Linux)
-		ifeq ($(bits), 64)
-			ifeq ($(shell which x86_64-w64-mingw32-c++-posix), )
-=======
 ifeq ($(COMP),mingw)
 	comp = mingw
 
 	ifeq ($(UNAME),Linux)
 		ifeq ($(bits),64)
 			ifeq ($(shell which x86_64-w64-mingw32-c++-posix),)
->>>>>>> 92b3a739
 				CXX = x86_64-w64-mingw32-c++
 			else
 				CXX = x86_64-w64-mingw32-c++-posix
 			endif
 		else
-<<<<<<< HEAD
-			ifeq ($(shell which i686-w64-mingw32-c++-posix), )
-=======
 			ifeq ($(shell which i686-w64-mingw32-c++-posix),)
->>>>>>> 92b3a739
 				CXX = i686-w64-mingw32-c++
 			else
 				CXX = i686-w64-mingw32-c++-posix
@@ -258,21 +237,13 @@
 	LDFLAGS  += -static
 endif
 
-<<<<<<< HEAD
-ifeq ($(COMP), icc)
-=======
 ifeq ($(COMP),icc)
->>>>>>> 92b3a739
 	comp = icc
 	CXX  = icpc
 	CXXFLAGS += -diag-disable 1476,10120 -Wcheck -Wabi -Wdeprecated -strict-ansi
 endif
 
-<<<<<<< HEAD
-ifeq ($(COMP), clang)
-=======
 ifeq ($(COMP),clang)
->>>>>>> 92b3a739
 	comp = clang
 	CXX  = clang++
 	CXXFLAGS += -pedantic -Wextra -Wshadow
@@ -391,13 +362,8 @@
 	CXXFLAGS += -DBSFQ
 endif
 
-<<<<<<< HEAD
-### 3.9 ABM (Adv Bit Manipulation)
-ifeq ($(abm), yes)
-=======
 ### 3.9 ABM (Advance Bit Manipulation)
 ifeq ($(abm),yes)
->>>>>>> 92b3a739
 	CXXFLAGS += -DABM
 	ifeq ($(comp), icc)
 		CXXFLAGS += -msse3
@@ -406,13 +372,8 @@
 	endif
 endif
 
-<<<<<<< HEAD
-### 3.10 BM2 (Bit Manipulation 2)
-ifeq ($(bm2), yes)
-=======
 ### 3.10 BM2 (Bit Manipulation Instruction Set 2)
 ifeq ($(bm2),yes)
->>>>>>> 92b3a739
 	CXXFLAGS += -DBM2
 	ifeq ($(comp), $(filter $(comp), gcc clang mingw))
 		CXXFLAGS += -mbmi -mbmi2
@@ -441,17 +402,10 @@
 	endif
 endif
 
-<<<<<<< HEAD
-ifeq ($(comp), mingw)
-	ifeq ($(UNAME), Linux)
-		ifeq ($(optimize), yes)
-			ifeq ($(debug), no)
-=======
 ifeq ($(comp),mingw)
 	ifeq ($(UNAME),Linux)
 		ifeq ($(optimize),yes)
 			ifeq ($(debug),no)
->>>>>>> 92b3a739
 				CXXFLAGS += -flto
 				LDFLAGS  += $(CXXFLAGS)
 			endif
